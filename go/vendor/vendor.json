--- conflicted
+++ resolved
@@ -769,17 +769,10 @@
 			"revisionTime": "2018-08-09T16:02:10Z"
 		},
 		{
-<<<<<<< HEAD
-			"checksumSHA1": "hg6yRrgGHm7cyVy1wbfL7lEaESA=",
-			"path": "github.com/keybase/stellarnet",
-			"revision": "2e252424da44d9258e6758ab5476ae69a50a0047",
-			"revisionTime": "2019-06-21T20:32:15Z"
-=======
 			"checksumSHA1": "x3pQpob1wlJJEYXH2Lm819d3WcI=",
 			"path": "github.com/keybase/stellarnet",
 			"revision": "6e7f60610559aab374f44b9bce664cc4d665dad5",
 			"revisionTime": "2019-06-25T16:05:13Z"
->>>>>>> 73568a1c
 		},
 		{
 			"checksumSHA1": "wq6QbjIa6d8w/NPNh/m4umdjAT0=",
