--- conflicted
+++ resolved
@@ -52,19 +52,10 @@
 			"revisionTime": "2018-07-25T03:58:23Z"
 		},
 		{
+			"checksumSHA1": "XWd9EohLSKYCarNdTSLSmVCAv/s=",
 			"path": "github.com/ThomasRooney/gexpect",
 			"revision": "8e96656e8fb794d716ee75b5a8cecbc15cde4393",
 			"revisionTime": "2016-04-05T10:10:35Z"
-		},
-		{
-			"path": "github.com/agl/ed25519",
-			"revision": "64f61c25cc3595b1aeecdaf86a61bfec00b04c5f",
-			"revisionTime": "2016-03-16T16:25:20-04:00"
-		},
-		{
-			"path": "github.com/agl/ed25519/edwards25519",
-			"revision": "64f61c25cc3595b1aeecdaf86a61bfec00b04c5f",
-			"revisionTime": "2016-03-16T16:25:20-04:00"
 		},
 		{
 			"checksumSHA1": "7DQlhUmi8waYHuk3kvrWiTLVygM=",
@@ -79,6 +70,7 @@
 			"revisionTime": "2018-07-29T17:48:19Z"
 		},
 		{
+			"checksumSHA1": "Oae/AzW8+W/lPdL6smTcgyhncrc=",
 			"path": "github.com/blang/semver",
 			"revision": "60ec3488bfea7cca02b021d106d9911120d25fe9",
 			"revisionTime": "2016-06-30T22:46:53-07:00"
@@ -96,13 +88,13 @@
 			"revisionTime": "2018-11-15T19:39:47Z"
 		},
 		{
-			"checksumSHA1": "zg16zjZTQ9R89+UOLmEZxHgxDtM=",
+			"checksumSHA1": "RBwpnMpfQt7Jo7YWrRph0Vwe+f0=",
 			"path": "github.com/coreos/go-systemd/activation",
 			"revision": "d2196463941895ee908e13531a23a39feb9e1243",
 			"revisionTime": "2017-07-31T11:19:25Z"
 		},
 		{
-			"checksumSHA1": "dPUClu2Gew2ddf1Y5rmgvxUUFeU=",
+			"checksumSHA1": "+Zz+leZHHC9C0rx8DoRuffSRPso=",
 			"path": "github.com/coreos/go-systemd/daemon",
 			"revision": "d2196463941895ee908e13531a23a39feb9e1243",
 			"revisionTime": "2017-07-31T11:19:25Z"
@@ -204,7 +196,7 @@
 			"revisionTime": "2018-11-22T09:33:36Z"
 		},
 		{
-			"checksumSHA1": "egYe7ZwngazaWRW/WfawGNClGJg=",
+			"checksumSHA1": "EXaK9VwDkGBicEBduQt0TShamKQ=",
 			"origin": "github.com/aalness/goamz/aws",
 			"path": "github.com/goamz/goamz/aws",
 			"revision": "da77fd2409284f9485ed1935f1bef76c2ca47f33",
@@ -212,7 +204,7 @@
 			"tree": true
 		},
 		{
-			"checksumSHA1": "X2F1YJK7jkq6ZZSKx74t8EyWZhQ=",
+			"checksumSHA1": "tUIR2+Bojfm3vE3EFA3jSMfvDRY=",
 			"origin": "github.com/aalness/goamz/dynamodb",
 			"path": "github.com/goamz/goamz/dynamodb",
 			"revision": "da77fd2409284f9485ed1935f1bef76c2ca47f33",
@@ -226,6 +218,12 @@
 			"revisionTime": "2017-04-21T00:56:42Z"
 		},
 		{
+			"checksumSHA1": "sMvq+9MMLxs/UUdbScCycbg2S9U=",
+			"path": "github.com/golang/groupcache/singleflight",
+			"revision": "c65c006176ff7ff98bb916961c7abbc6b0afc0aa",
+			"revisionTime": "2018-10-24T23:09:25Z"
+		},
+		{
 			"checksumSHA1": "4gUT7oWBn7VPU9ZAEq3BifUWIRE=",
 			"path": "github.com/golang/mock/gomock",
 			"revision": "5f3a40bc29aa3f8115e37b1ae65fe38747f39816",
@@ -244,17 +242,10 @@
 			"revisionTime": "2018-08-30T03:29:55Z"
 		},
 		{
-<<<<<<< HEAD
 			"checksumSHA1": "2nOpYjx8Sn57bqlZq17yM4YJuM4=",
 			"path": "github.com/hashicorp/golang-lru/simplelru",
 			"revision": "a0d98a5f288019575c6d1f4bb1573fef2d1fcdc4",
 			"revisionTime": "2016-02-07T21:47:19Z"
-=======
-			"checksumSHA1": "sMvq+9MMLxs/UUdbScCycbg2S9U=",
-			"path": "github.com/golang/groupcache/singleflight",
-			"revision": "c65c006176ff7ff98bb916961c7abbc6b0afc0aa",
-			"revisionTime": "2018-10-24T23:09:25Z"
->>>>>>> efdb27ab
 		},
 		{
 			"checksumSHA1": "tRspGialxHXnWNdFBVAw4ZSEXv4=",
@@ -311,6 +302,7 @@
 			"revisionTime": "2015-07-11T00:45:18Z"
 		},
 		{
+			"checksumSHA1": "irxwCucfzk0o745pGL995YofeTM=",
 			"path": "github.com/jonboulle/clockwork",
 			"revision": "ed104f61ea4877bea08af6f759805674861e968d",
 			"revisionTime": "2015-11-21T00:16:58Z"
@@ -322,6 +314,7 @@
 			"revisionTime": "2017-05-10T13:15:34Z"
 		},
 		{
+			"checksumSHA1": "v3FvbNaR/CPHNmKqyVNLM4SXjX0=",
 			"path": "github.com/kballard/go-shellquote",
 			"revision": "d8ec1a69a250a17bb0e419c386eac1f3711dc142",
 			"revisionTime": "2015-08-10T07:47:51Z"
@@ -449,13 +442,8 @@
 		{
 			"checksumSHA1": "XUhUnRs+MARPJEG13Q85CJctOUo=",
 			"path": "github.com/keybase/go-framed-msgpack-rpc/rpc",
-<<<<<<< HEAD
-			"revision": "90b66cf1fabef350ab12761b2c6153335e766331",
-			"revisionTime": "2018-09-04T18:05:18Z"
-=======
 			"revision": "a27a4f7712dd5021fa6f4f09f2f96f905e8b7747",
 			"revisionTime": "2018-12-10T15:01:50Z"
->>>>>>> efdb27ab
 		},
 		{
 			"checksumSHA1": "RLs8GIV4e+D350pyzZh5RC3mgQg=",
@@ -476,9 +464,10 @@
 			"revisionTime": "2018-08-01T17:02:00Z"
 		},
 		{
+			"checksumSHA1": "w0V3FTmunObVwElsp+UUASB06+c=",
 			"path": "github.com/keybase/go-logging",
-			"revision": "64f61c25cc3595b1aeecdaf86a61bfec00b04c5f",
-			"revisionTime": "2016-03-16T16:25:20-04:00"
+			"revision": "fd7c815c339f930ba61b060d1fa8037d3acc3b69",
+			"revisionTime": "2016-03-09T18:35:02Z"
 		},
 		{
 			"checksumSHA1": "OgoahEm1klTnBu8VUttmyqhsi6M=",
@@ -489,20 +478,23 @@
 		{
 			"checksumSHA1": "iV9zI5ZScygQda6V2rECRKShc3E=",
 			"path": "github.com/keybase/go-triplesec",
-			"revision": "c78a50e8a3c7bf9f1d2b87f0711e4c55c3fb0f9e",
-			"revisionTime": "2018-12-04T15:32:26Z"
-		},
-		{
+			"revision": "b360b8252869a5ac88df3ed7897bc3b6d1e55dd2",
+			"revisionTime": "2015-06-12T09:33:55-07:00"
+		},
+		{
+			"checksumSHA1": "1ooVUlwDXhGISJAxGqpL3JCCW3o=",
 			"path": "github.com/keybase/go-triplesec/sha3",
-			"revision": "64f61c25cc3595b1aeecdaf86a61bfec00b04c5f",
-			"revisionTime": "2016-03-16T16:25:20-04:00"
-		},
-		{
+			"revision": "b360b8252869a5ac88df3ed7897bc3b6d1e55dd2",
+			"revisionTime": "2015-06-12T09:33:55-07:00"
+		},
+		{
+			"checksumSHA1": "9rRK1pLxOcjjNNUP/6H9EthW360=",
 			"path": "github.com/keybase/go-updater/process",
 			"revision": "1f5160536745a2853731104a9c4bae0301370430",
 			"revisionTime": "2018-03-29T02:15:47Z"
 		},
 		{
+			"checksumSHA1": "ffC5qvAmfgvFbIYgKbE2E7fwQg8=",
 			"path": "github.com/keybase/go-updater/watchdog",
 			"revision": "1f5160536745a2853731104a9c4bae0301370430",
 			"revisionTime": "2018-03-29T02:15:47Z"
@@ -520,27 +512,22 @@
 			"revisionTime": "2018-03-01T23:53:30Z"
 		},
 		{
-<<<<<<< HEAD
+			"checksumSHA1": "BPchgsOpEkhEBKK6NvSqGYTOcuA=",
+			"path": "github.com/keybase/msgpackzip",
+			"revision": "8309a3782fdb9c2d52c69d3f8080e2797883faa1",
+			"revisionTime": "2018-12-07T16:10:41Z"
+		},
+		{
+			"checksumSHA1": "xdFD5+PG3qFLMVbFyGFSl26pwHM=",
+			"path": "github.com/keybase/pipeliner",
+			"revision": "d5de6f17e362642916083c2fb9c1c8b8606c0bf8",
+			"revisionTime": "2018-08-24T13:24:23Z"
+		},
+		{
 			"checksumSHA1": "fyXuOuqF3c4LqHm5ZRt20aFjjfw=",
 			"path": "github.com/keybase/rog-go/reverse",
 			"revision": "e1b59e173f7b826b3f812e22a0b6dea0650663f7",
 			"revisionTime": "2017-01-13T17:06:45Z"
-=======
-			"checksumSHA1": "BPchgsOpEkhEBKK6NvSqGYTOcuA=",
-			"path": "github.com/keybase/msgpackzip",
-			"revision": "8309a3782fdb9c2d52c69d3f8080e2797883faa1",
-			"revisionTime": "2018-12-07T16:10:41Z"
-		},
-		{
-			"checksumSHA1": "o3BupHtJ9Txi4Cfns9vcvvLrQC8=",
-			"path": "github.com/keybase/pipeliner",
-			"revision": "d5de6f17e362642916083c2fb9c1c8b8606c0bf8",
-			"revisionTime": "2018-08-24T13:24:23Z"
-		},
-		{
-			"path": "github.com/keybase/ps-go",
-			"revision": ""
->>>>>>> efdb27ab
 		},
 		{
 			"checksumSHA1": "AdTewzl8bd3Il/9CHP/+b4hkhyw=",
@@ -551,12 +538,8 @@
 		{
 			"checksumSHA1": "W4AtPFFZNotMGDQpwJI59jkMLL8=",
 			"path": "github.com/keybase/saltpack/encoding/basex",
-<<<<<<< HEAD
 			"revision": "bd3518ddd0a675e6c5a63261b84847e789148d4e",
 			"revisionTime": "2018-08-28T19:14:05Z"
-=======
-			"revision": "4f6adfa39469a276a90a537ec95807901c72a0be",
-			"revisionTime": "2018-08-09T16:02:10Z"
 		},
 		{
 			"checksumSHA1": "gE62HjsUfGG8H69WkrrXv5e3NZw=",
@@ -575,9 +558,9 @@
 			"path": "github.com/keybase/stellarnet",
 			"revision": "50461156edbede46d2b329217cde6d24d55dbe76",
 			"revisionTime": "2018-12-10T17:08:49Z"
->>>>>>> efdb27ab
-		},
-		{
+		},
+		{
+			"checksumSHA1": "Cdsm9pkjn7WC0TP2KKPDSApiQKQ=",
 			"path": "github.com/kr/pty",
 			"revision": "ce7fa45920dc37a92de8377972e52bc55ffa8d57",
 			"revisionTime": "2016-07-16T20:46:20Z"
@@ -643,6 +626,7 @@
 			"revisionTime": "2016-11-28T21:05:44Z"
 		},
 		{
+			"checksumSHA1": "v7C+aJ1D/z3MEeCte6bxvpoGjM4=",
 			"path": "github.com/sergi/go-diff/diffmatchpatch",
 			"revision": "feef008d51ad2b3778f85d387ccf91735543008d",
 			"revisionTime": "2017-04-09T09:17:39+02:00"
@@ -666,21 +650,25 @@
 			"revisionTime": "2017-11-06T14:28:49Z"
 		},
 		{
+			"checksumSHA1": "8QeSG127zQqbA+YfkO1WkKx/iUI=",
 			"path": "github.com/src-d/gcfg",
 			"revision": "f187355171c936ac84a82793659ebb4936bc1c23",
 			"revisionTime": "2016-10-26T12:01:55+02:00"
 		},
 		{
+			"checksumSHA1": "yf5NBT8BofPfGYCXoLnj7BIA1wo=",
 			"path": "github.com/src-d/gcfg/scanner",
 			"revision": "f187355171c936ac84a82793659ebb4936bc1c23",
 			"revisionTime": "2016-10-26T12:01:55+02:00"
 		},
 		{
+			"checksumSHA1": "C5Z8YVyNTuvupM9AUr9KbPlps4Q=",
 			"path": "github.com/src-d/gcfg/token",
 			"revision": "f187355171c936ac84a82793659ebb4936bc1c23",
 			"revisionTime": "2016-10-26T12:01:55+02:00"
 		},
 		{
+			"checksumSHA1": "mDkN3UpR7auuFbwUuIwExz4DZgY=",
 			"path": "github.com/src-d/gcfg/types",
 			"revision": "f187355171c936ac84a82793659ebb4936bc1c23",
 			"revisionTime": "2016-10-26T12:01:55+02:00"
@@ -734,7 +722,7 @@
 			"revisionTime": "2018-04-24T20:44:10Z"
 		},
 		{
-			"checksumSHA1": "hIEmcd7hIDqO/xWSp1rJJHd0TpE=",
+			"checksumSHA1": "Bn333k9lTndxU3D6n/G5c+GMcYY=",
 			"path": "github.com/stretchr/testify/assert",
 			"revision": "c5d7a69bf8a2c9c374798160849c071093e41dd1",
 			"revisionTime": "2016-04-18T22:58:27Z"
@@ -830,6 +818,7 @@
 			"revisionTime": "2017-08-04T03:51:56Z"
 		},
 		{
+			"checksumSHA1": "iHiMTBffQvWYlOLu3130JXuQpgQ=",
 			"path": "github.com/xanzy/ssh-agent",
 			"revision": "ba9c9e33906f58169366275e3450db66139a31a9",
 			"revisionTime": "2015-12-15T16:34:51+01:00"
@@ -921,13 +910,13 @@
 		{
 			"checksumSHA1": "wGb//LjBPNxYHqk+dcLo7BjPXK8=",
 			"path": "golang.org/x/crypto/ed25519",
-			"revision": "5bcd134fee4dd1475da17714aac19c0aa0142e2f",
+			"revision": "cbc3d0884eac986df6e78a039b8792e869bff863",
 			"revisionTime": "2016-05-16T23:05:56Z"
 		},
 		{
 			"checksumSHA1": "LXFcVx8I587SnWmKycSDEq9yvK8=",
 			"path": "golang.org/x/crypto/ed25519/internal/edwards25519",
-			"revision": "5bcd134fee4dd1475da17714aac19c0aa0142e2f",
+			"revision": "cbc3d0884eac986df6e78a039b8792e869bff863",
 			"revisionTime": "2016-05-16T23:05:56Z"
 		},
 		{
@@ -1021,16 +1010,19 @@
 			"revisionTime": "2018-09-26T22:07:39Z"
 		},
 		{
+			"checksumSHA1": "+cJ5DMdWg6q//21EKgxcaQ5vZaI=",
 			"path": "golang.org/x/crypto/ssh",
 			"revision": "2faea1465de239e4babd8f5905cc25b781712442",
 			"revisionTime": "2017-07-22T22:00:11-07:00"
 		},
 		{
+			"checksumSHA1": "Fc9BqQPOXB9NOKWjwlgRwfG+TTI=",
 			"path": "golang.org/x/crypto/ssh/agent",
 			"revision": "2faea1465de239e4babd8f5905cc25b781712442",
 			"revisionTime": "2017-07-22T22:00:11-07:00"
 		},
 		{
+			"checksumSHA1": "D74q7sVgEL3C3Pwz1tTl+8LURg0=",
 			"path": "golang.org/x/crypto/ssh/knownhosts",
 			"revision": "2faea1465de239e4babd8f5905cc25b781712442",
 			"revisionTime": "2017-07-22T22:00:11-07:00"
@@ -1042,56 +1034,67 @@
 			"revisionTime": "2018-09-26T22:07:39Z"
 		},
 		{
+			"checksumSHA1": "jl7eGzTcKzUgFUD4jORgSM1fHNQ=",
 			"path": "golang.org/x/mobile/bind",
 			"revision": "78f32148b9c36ee032da638b5f98cf1277b1e1ab",
 			"revisionTime": "2018-02-20T15:25:44Z"
 		},
 		{
+			"checksumSHA1": "neKFrqPqyOTEEFFab9T67/gvwGM=",
 			"path": "golang.org/x/mobile/bind/java",
 			"revision": "78f32148b9c36ee032da638b5f98cf1277b1e1ab",
 			"revisionTime": "2018-02-20T15:25:44Z"
 		},
 		{
+			"checksumSHA1": "Fnu5os3pnCQZ7xCrwa2oLFAlFvM=",
 			"path": "golang.org/x/mobile/bind/objc",
 			"revision": "78f32148b9c36ee032da638b5f98cf1277b1e1ab",
 			"revisionTime": "2018-02-20T15:25:44Z"
 		},
 		{
+			"checksumSHA1": "Wv1n6BlifQWFqTReERKaEOrvcG8=",
 			"path": "golang.org/x/mobile/bind/seq",
 			"revision": "78f32148b9c36ee032da638b5f98cf1277b1e1ab",
 			"revisionTime": "2018-02-20T15:25:44Z"
 		},
 		{
+			"checksumSHA1": "69QR5xFFOpl9rS21PjSPiC08xVo=",
 			"path": "golang.org/x/mobile/cmd/gobind",
 			"revision": "78f32148b9c36ee032da638b5f98cf1277b1e1ab",
 			"revisionTime": "2018-02-20T15:25:44Z"
 		},
 		{
+			"checksumSHA1": "ih0dhRSJwZQlTmqpKotGAZxS59Y=",
 			"path": "golang.org/x/mobile/cmd/gomobile",
 			"revision": "78f32148b9c36ee032da638b5f98cf1277b1e1ab",
 			"revisionTime": "2018-02-20T15:25:44Z"
 		},
 		{
+			"checksumSHA1": "XI20p8XNAq7PsPcg/SscyW6UeQ8=",
 			"path": "golang.org/x/mobile/internal/binres",
 			"revision": "78f32148b9c36ee032da638b5f98cf1277b1e1ab",
 			"revisionTime": "2018-02-20T15:25:44Z"
 		},
 		{
+			"checksumSHA1": "C51pwc6u7ers8Q0b+ZDfQ3wT3lk=",
 			"path": "golang.org/x/mobile/internal/importers",
 			"revision": "78f32148b9c36ee032da638b5f98cf1277b1e1ab",
 			"revisionTime": "2018-02-20T15:25:44Z"
 		},
 		{
+			"checksumSHA1": "Wrxr1BrUqcxkLfJMHxQO3JgInmk=",
 			"path": "golang.org/x/mobile/internal/importers/java",
 			"revision": "78f32148b9c36ee032da638b5f98cf1277b1e1ab",
 			"revisionTime": "2018-02-20T15:25:44Z"
 		},
 		{
+			"checksumSHA1": "QHiefN+47puw5rFWLLoSDkGWWTk=",
 			"path": "golang.org/x/mobile/internal/importers/objc",
 			"revision": "78f32148b9c36ee032da638b5f98cf1277b1e1ab",
 			"revisionTime": "2018-02-20T15:25:44Z"
 		},
 		{
+			"checksumSHA1": "Nb5PAImV0j6MLVITGv+t49HGkgk=",
 			"path": "golang.org/x/mobile/internal/mobileinit",
 			"revision": "78f32148b9c36ee032da638b5f98cf1277b1e1ab",
 			"revisionTime": "2018-02-20T15:25:44Z"
@@ -1115,7 +1118,7 @@
 			"revisionTime": "2018-07-12T19:54:13Z"
 		},
 		{
-			"checksumSHA1": "vqc3a+oTUGX8PmD0TS+qQ7gmN8I=",
+			"checksumSHA1": "1c4mJK7gaUXt0/442AqB4Trn+kM=",
 			"path": "golang.org/x/net/html",
 			"revision": "d0887baf81f4598189d4e12a37c6da86f0bba4d0",
 			"revisionTime": "2018-07-12T19:54:13Z"
@@ -1127,6 +1130,7 @@
 			"revisionTime": "2018-07-12T19:54:13Z"
 		},
 		{
+			"checksumSHA1": "barUU39reQ7LdgYLA323hQ/UGy4=",
 			"path": "golang.org/x/net/html/charset",
 			"revision": "d0887baf81f4598189d4e12a37c6da86f0bba4d0",
 			"revisionTime": "2018-07-12T19:54:13Z"
@@ -1162,6 +1166,7 @@
 			"revisionTime": "2018-12-07T14:56:26Z"
 		},
 		{
+			"checksumSHA1": "meNMSoP52+2Us6q5QH7KHbnSNfU=",
 			"path": "golang.org/x/net/publicsuffix",
 			"revision": "d0887baf81f4598189d4e12a37c6da86f0bba4d0",
 			"revisionTime": "2018-07-12T19:54:13Z"
@@ -1197,56 +1202,67 @@
 			"revisionTime": "2016-12-14T18:38:57Z"
 		},
 		{
+			"checksumSHA1": "q0lFZI63EBQiv+g8dxSoWUrsrBU=",
 			"path": "golang.org/x/text/collate/build",
 			"revision": "e56139fd9c5bc7244c76116c68e500765bb6db6b",
 			"revisionTime": "2017-07-04T19:41:35Z"
 		},
 		{
+			"checksumSHA1": "Mr4ur60bgQJnQFfJY0dGtwWwMPE=",
 			"path": "golang.org/x/text/encoding",
 			"revision": "e56139fd9c5bc7244c76116c68e500765bb6db6b",
 			"revisionTime": "2017-07-04T19:41:35Z"
 		},
 		{
+			"checksumSHA1": "DSdlK4MKI/a3U8Zaee2XKBe01Fo=",
 			"path": "golang.org/x/text/encoding/charmap",
 			"revision": "e56139fd9c5bc7244c76116c68e500765bb6db6b",
 			"revisionTime": "2017-07-04T19:41:35Z"
 		},
 		{
+			"checksumSHA1": "4G6XCBh9Pf3zXDWr/4+P4/BlrSg=",
 			"path": "golang.org/x/text/encoding/htmlindex",
 			"revision": "e56139fd9c5bc7244c76116c68e500765bb6db6b",
 			"revisionTime": "2017-07-04T19:41:35Z"
 		},
 		{
+			"checksumSHA1": "zeHyHebIZl1tGuwGllIhjfci+wI=",
 			"path": "golang.org/x/text/encoding/internal",
 			"revision": "e56139fd9c5bc7244c76116c68e500765bb6db6b",
 			"revisionTime": "2017-07-04T19:41:35Z"
 		},
 		{
+			"checksumSHA1": "7kYqxy64WhMjFIFZgN7tJ3lbKxM=",
 			"path": "golang.org/x/text/encoding/internal/identifier",
 			"revision": "e56139fd9c5bc7244c76116c68e500765bb6db6b",
 			"revisionTime": "2017-07-04T19:41:35Z"
 		},
 		{
+			"checksumSHA1": "2YqVpmvjWGEBATyUphTP1MS34JE=",
 			"path": "golang.org/x/text/encoding/japanese",
 			"revision": "e56139fd9c5bc7244c76116c68e500765bb6db6b",
 			"revisionTime": "2017-07-04T19:41:35Z"
 		},
 		{
+			"checksumSHA1": "+ErWCAdaMwO4PLtrk9D/Hh+7oQM=",
 			"path": "golang.org/x/text/encoding/korean",
 			"revision": "e56139fd9c5bc7244c76116c68e500765bb6db6b",
 			"revisionTime": "2017-07-04T19:41:35Z"
 		},
 		{
+			"checksumSHA1": "mTuZi5urYwgDIO8+Gfql2pv8Vwg=",
 			"path": "golang.org/x/text/encoding/simplifiedchinese",
 			"revision": "e56139fd9c5bc7244c76116c68e500765bb6db6b",
 			"revisionTime": "2017-07-04T19:41:35Z"
 		},
 		{
+			"checksumSHA1": "D+VI4j0Wjzr8SeupWdOB5KBdFOw=",
 			"path": "golang.org/x/text/encoding/traditionalchinese",
 			"revision": "e56139fd9c5bc7244c76116c68e500765bb6db6b",
 			"revisionTime": "2017-07-04T19:41:35Z"
 		},
 		{
+			"checksumSHA1": "G9LfJI9gySazd+MyyC6QbTHx4to=",
 			"path": "golang.org/x/text/encoding/unicode",
 			"revision": "e56139fd9c5bc7244c76116c68e500765bb6db6b",
 			"revisionTime": "2017-07-04T19:41:35Z"
@@ -1258,6 +1274,7 @@
 			"revisionTime": "2018-10-29T18:00:05Z"
 		},
 		{
+			"checksumSHA1": "ZQdHbB9VYCXwQ+9/CmZPhJv0+SM=",
 			"path": "golang.org/x/text/internal/gen",
 			"revision": "e56139fd9c5bc7244c76116c68e500765bb6db6b",
 			"revisionTime": "2017-07-04T19:41:35Z"
@@ -1269,6 +1286,7 @@
 			"revisionTime": "2018-10-29T18:00:05Z"
 		},
 		{
+			"checksumSHA1": "Qk7dljcrEK1BJkAEZguxAbG9dSo=",
 			"path": "golang.org/x/text/internal/utf8internal",
 			"revision": "e56139fd9c5bc7244c76116c68e500765bb6db6b",
 			"revisionTime": "2017-07-04T19:41:35Z"
@@ -1280,6 +1298,7 @@
 			"revisionTime": "2018-10-29T18:00:05Z"
 		},
 		{
+			"checksumSHA1": "IV4MN7KGBSocu/5NR3le3sxup4Y=",
 			"path": "golang.org/x/text/runes",
 			"revision": "e56139fd9c5bc7244c76116c68e500765bb6db6b",
 			"revisionTime": "2017-07-04T19:41:35Z"
@@ -1291,6 +1310,7 @@
 			"revisionTime": "2018-10-29T18:00:05Z"
 		},
 		{
+			"checksumSHA1": "giMB1yxQIKwOLVEjSibt2keNA3k=",
 			"path": "golang.org/x/text/unicode/cldr",
 			"revision": "e56139fd9c5bc7244c76116c68e500765bb6db6b",
 			"revisionTime": "2017-07-04T19:41:35Z"
@@ -1629,34 +1649,40 @@
 			"revisionTime": "2018-10-12T20:00:37Z"
 		},
 		{
+			"checksumSHA1": "ALQFMX3kmJkyB/8VEzVnGZG1H4A=",
 			"path": "gopkg.in/warnings.v0",
 			"revision": "8a331561fe74dadba6edfc59f3be66c22c3b065d",
 			"revisionTime": "2016-08-15T20:11:09+02:00"
 		},
 		{
+			"checksumSHA1": "N9Vdn0VItOKCPl9dMEmpRR/KRVc=",
 			"path": "h12.me/socks",
-			"revision": "64f61c25cc3595b1aeecdaf86a61bfec00b04c5f",
-			"revisionTime": "2016-03-16T16:25:20-04:00"
-		},
-		{
+			"revision": "c19db44edd3ca0f7992809b55412dbb57805bc8e",
+			"revisionTime": "2015-04-10T14:41:13+08:00"
+		},
+		{
+			"checksumSHA1": "e45Azo7LgzRZ10Cj5ux0g8K83LA=",
 			"path": "rsc.io/qr",
 			"revision": "48b2ede4844e13f1a2b7ce4d2529c9af7e359fc5",
 			"revisionTime": "2016-11-21T13:34:36Z"
 		},
 		{
+			"checksumSHA1": "4B8phQR0udHpHfoqrjLeOO58DOY=",
 			"path": "rsc.io/qr/coding",
 			"revision": "48b2ede4844e13f1a2b7ce4d2529c9af7e359fc5",
 			"revisionTime": "2016-11-21T13:34:36Z"
 		},
 		{
+			"checksumSHA1": "+FzwQgteDBYRZ1nePvDq1jW44c0=",
 			"path": "rsc.io/qr/gf256",
 			"revision": "48b2ede4844e13f1a2b7ce4d2529c9af7e359fc5",
 			"revisionTime": "2016-11-21T13:34:36Z"
 		},
 		{
+			"checksumSHA1": "L5s/EGLVeV7pz2afcVDbnRx7b8c=",
 			"path": "stathat.com/c/ramcache",
-			"revision": "64f61c25cc3595b1aeecdaf86a61bfec00b04c5f",
-			"revisionTime": "2016-03-16T16:25:20-04:00"
+			"revision": "cf1a4fb3fbdac11685f748ffead9acd8612fba7b",
+			"revisionTime": "2018-06-22T15:25:10Z"
 		}
 	],
 	"rootPath": "github.com/keybase/client/go"
