--- conflicted
+++ resolved
@@ -9,11 +9,8 @@
 import openURL from '../util/open-url'
 import {isMobile} from '../constants/platform'
 import {RPCError, niceError} from '../util/errors'
-<<<<<<< HEAD
 import * as SettingsGen from './settings-gen'
-=======
 import flags from '../util/feature-flags'
->>>>>>> c494e46b
 
 const cancelDesc = 'Canceling RPC'
 const cancelOnCallback = (_, response) => {
