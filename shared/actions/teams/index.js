// @flow
import map from 'lodash/map'
import keyBy from 'lodash/keyBy'
import last from 'lodash/last'
import * as I from 'immutable'
import * as Constants from '../../constants/teams'
import * as ChatConstants from '../../constants/chat'
import * as SearchConstants from '../../constants/search'
import * as ChatTypes from '../../constants/types/flow-types-chat'
import * as RPCTypes from '../../constants/types/flow-types'
import * as Saga from '../../util/saga'
import * as Creators from './creators'
import * as RouteTreeConstants from '../../constants/route-tree'
import * as ChatGen from '../chat-gen'
import engine from '../../engine'
import {replaceEntity} from '../entities'
import {usernameSelector} from '../../constants/selectors'
import {isMobile} from '../../constants/platform'
import {putActionIfOnPath, navigateTo} from '../route-tree'
import {chatTab, teamsTab} from '../../constants/tabs'
import openSMS from '../../util/sms'
import {createDecrementWaiting, createIncrementWaiting} from '../../actions/waiting-gen'
import {createGlobalError} from '../../actions/config-gen'
import {convertToError} from '../../util/errors'

import type {TypedState} from '../../constants/reducer'

const _createNewTeam = function*(action: Constants.CreateNewTeam) {
<<<<<<< HEAD
  const {payload: {name}} = action
  yield put(Creators.setTeamCreationError(''))
  yield put(Creators.setTeamCreationPending(true))
=======
  const {payload: {name, rootPath, sourceSubPath, destSubPath}} = action
  yield Saga.put(Creators.setTeamCreationError(''))
  yield Saga.put(Creators.setTeamCreationPending(true))
>>>>>>> 9714c898
  try {
    yield Saga.call(RPCTypes.teamsTeamCreateRpcPromise, {
      param: {name, sendChatNotification: true},
    })

    // Dismiss the create team dialog.
    yield Saga.put(
      putActionIfOnPath(rootPath.concat(sourceSubPath), navigateTo(destSubPath, rootPath), rootPath)
    )

    // No error if we get here.
    yield Saga.put(navigateTo([isMobile ? chatTab : teamsTab]))
  } catch (error) {
<<<<<<< HEAD
    yield put(Creators.setTeamCreationError(error.desc))
  } finally {
    yield put(Creators.setTeamCreationPending(false))
=======
    yield Saga.put(Creators.setTeamCreationError(error.desc))
  } finally {
    yield Saga.put(Creators.setTeamCreationPending(false))
>>>>>>> 9714c898
  }
}

const _joinTeam = function*(action: Constants.JoinTeam) {
  const {payload: {teamname}} = action
  yield Saga.all([Saga.put(Creators.setTeamJoinError('')), Saga.put(Creators.setTeamJoinSuccess(false))])
  try {
    yield Saga.call(RPCTypes.teamsTeamAcceptInviteOrRequestAccessRpcPromise, {
      param: {tokenOrName: teamname},
    })

    // Success
    yield Saga.put(Creators.setTeamJoinSuccess(true))
  } catch (error) {
    yield Saga.put(Creators.setTeamJoinError(error.desc))
  }
}

const _leaveTeam = function(action: Constants.LeaveTeam) {
  const {payload: {teamname}} = action
  return Saga.call(RPCTypes.teamsTeamLeaveRpcPromise, {
    param: {name: teamname, permanent: false},
  })
}

const _addPeopleToTeam = function*(action: Constants.AddPeopleToTeam) {
  const {payload: {role, teamname, sendChatNotification}} = action
  yield Saga.put(replaceEntity(['teams', 'teamNameToLoading'], I.Map([[teamname, true]])))
  const ids = yield Saga.select(SearchConstants.getUserInputItemIds, {searchKey: 'addToTeamSearch'})
  for (const id of ids) {
    yield Saga.call(RPCTypes.teamsTeamAddMemberRpcPromise, {
      param: {
        name: teamname,
        email: '',
        username: id,
        role: role ? RPCTypes.teamsTeamRole[role] : RPCTypes.teamsTeamRole.none,
        sendChatNotification,
      },
    })
  }
  yield Saga.put((dispatch: Dispatch) => dispatch(Creators.getDetails(teamname))) // getDetails will unset loading
}

const _inviteByEmail = function*(action: Constants.InviteToTeamByEmail) {
  const {payload: {invitees, role, teamname}} = action
  yield Saga.put(replaceEntity(['teams', 'teamNameToLoading'], I.Map([[teamname, true]])))
  yield Saga.put(
    replaceEntity(['teams', 'teamNameToLoadingInvites'], I.Map([[teamname, I.Map([[invitees, true]])]]))
  )
  try {
    yield Saga.call(RPCTypes.teamsTeamAddEmailsBulkRpcPromise, {
      param: {
        name: teamname,
        emails: invitees,
        role: role ? RPCTypes.teamsTeamRole[role] : RPCTypes.teamsTeamRole.none,
      },
    })
  } finally {
    // TODO handle error, but for now make sure loading is unset
    yield Saga.put((dispatch: Dispatch) => dispatch(Creators.getDetails(teamname))) // getDetails will unset loading
    yield Saga.put(replaceEntity(['teams', 'teamNameToLoadingInvites', teamname], I.Map([[invitees, false]])))
  }
}

const _addToTeam = function*(action: Constants.AddToTeam) {
  const {payload: {name, email, username, role, sendChatNotification}} = action
  yield Saga.put(replaceEntity(['teams', 'teamNameToLoading'], I.Map([[name, true]])))
  try {
    yield Saga.call(RPCTypes.teamsTeamAddMemberRpcPromise, {
      param: {
        name,
        email,
        username,
        role: role ? RPCTypes.teamsTeamRole[role] : RPCTypes.teamsTeamRole.none,
        sendChatNotification,
      },
    })
  } finally {
    // TODO handle error, but for now make sure loading is unset
    yield Saga.put((dispatch: Dispatch) => dispatch(Creators.getDetails(name))) // getDetails will unset loading
  }
}

const _editDescription = function*(action: Constants.EditDescription) {
  const {payload: {name, description}} = action
  yield Saga.put(replaceEntity(['teams', 'teamNameToLoading'], I.Map([[name, true]])))
  try {
    yield Saga.call(RPCTypes.teamsSetTeamShowcaseRpcPromise, {
      param: {
        description,
        name,
      },
    })
  } finally {
    yield Saga.put((dispatch: Dispatch) => dispatch(Creators.getDetails(name))) // getDetails will unset loading
  }
}

const _editMembership = function*(action: Constants.EditMembership) {
  const {payload: {name, username, role}} = action
  yield Saga.put(replaceEntity(['teams', 'teamNameToLoading'], I.Map([[name, true]])))
  try {
    yield Saga.call(RPCTypes.teamsTeamEditMemberRpcPromise, {
      param: {
        name,
        username,
        role: role ? RPCTypes.teamsTeamRole[role] : RPCTypes.teamsTeamRole.none,
      },
    })
  } finally {
    yield Saga.put((dispatch: Dispatch) => dispatch(Creators.getDetails(name))) // getDetails will unset loading
  }
}

const _removeMemberOrPendingInvite = function*(action: Constants.RemoveMemberOrPendingInvite) {
  const {payload: {name, username, email, inviteID}} = action

  yield Saga.put(
    replaceEntity(
      ['teams', 'teamNameToLoadingInvites'],
      I.Map([[name, I.Map([[username || email || inviteID, true]])]])
    )
  )

  // disallow call with any pair of username, email, and ID to avoid black-bar errors
  if ((!!username && !!email) || (!!username && !!inviteID) || (!!email && !!inviteID)) {
    const errMsg = 'Supplied more than one form of identification to removeMemberOrPendingInvite'
    console.error(errMsg)
    throw new Error(errMsg)
  }

  yield Saga.put(replaceEntity(['teams', 'teamNameToLoading'], I.Map([[name, true]])))
  try {
    yield Saga.call(RPCTypes.teamsTeamRemoveMemberRpcPromise, {param: {email, name, username, inviteID}})
  } finally {
    yield Saga.put((dispatch: Dispatch) => dispatch(Creators.getDetails(name))) // getDetails will unset loading
    yield Saga.put(
      replaceEntity(
        ['teams', 'teamNameToLoadingInvites'],
        I.Map([[name, I.Map([[username || email || inviteID, false]])]])
      )
    )
  }
}

const _inviteToTeamByPhone = function*(action: Constants.InviteToTeamByPhone) {
  const {payload: {teamname, role, phoneNumber, fullName = ''}} = action
  const seitan = yield Saga.call(RPCTypes.teamsTeamCreateSeitanTokenRpcPromise, {
    param: {
      name: teamname,
      role: (!!role && RPCTypes.teamsTeamRole[role]) || 0,
      label: {t: 1, sms: ({f: fullName || '', n: phoneNumber}: RPCTypes.SeitanIKeyLabelSms)},
    },
  })

  /* Open SMS */
  // seitan is 16chars
  // message sans teamname is 129chars long. Absolute max teamname + descriptor can be is 31chars to fit within 160 sms limit
  // max length of a teamname is 16chars, + 5 - 8 chars for descriptor is a max of 24chars for teamDescription
  let teamDescription
  if (teamname.length <= 16) {
    teamDescription = `${teamname} team`
  } else {
    // then this must be a subteam, and won't safely fit into a text
    const subteams = teamname.split('.')
    teamDescription = `${subteams[subteams.length - 1]} subteam`
  }
  const bodyText = `Please join the ${teamDescription} on Keybase. Install and paste this in the "Teams" tab:\n\ntoken: ${seitan.toUpperCase()}\n\nquick install: keybase.io/_/go`
  openSMS([phoneNumber], bodyText).catch(err => console.log('Error sending SMS', err))

  yield Saga.put(Creators.getDetails(teamname))
}

const _ignoreRequest = function*(action: Constants.IgnoreRequest) {
  const {payload: {name, username}} = action
  yield Saga.put(replaceEntity(['teams', 'teamNameToLoading'], I.Map([[name, true]])))
  try {
    yield Saga.call(RPCTypes.teamsTeamIgnoreRequestRpcPromise, {
      param: {
        name,
        username,
      },
    })
  } finally {
    // TODO handle error, but for now make sure loading is unset
    yield Saga.put((dispatch: Dispatch) => dispatch(Creators.getDetails(name))) // getDetails will unset loading
  }
}

function getPendingConvParticipants(state: TypedState, conversationIDKey: ChatConstants.ConversationIDKey) {
  if (!ChatConstants.isPendingConversationIDKey(conversationIDKey)) return null

  return state.chat.pendingConversations.get(conversationIDKey)
}

const _createNewTeamFromConversation = function*(
  action: Constants.CreateNewTeamFromConversation
): Saga.SagaGenerator<any, any> {
  const {payload: {conversationIDKey, name}} = action
  const me = yield Saga.select(usernameSelector)
  const inbox = yield Saga.select(ChatConstants.getInbox, conversationIDKey)
  let participants

  if (inbox) {
    participants = inbox.get('participants')
  } else {
    participants = yield Saga.select(getPendingConvParticipants, conversationIDKey)
  }

  if (participants) {
<<<<<<< HEAD
    yield put(Creators.setTeamCreationError(''))
    yield put(Creators.setTeamCreationPending(true))
    try {
      const createRes = yield call(RpcTypes.teamsTeamCreateRpcPromise, {
=======
    yield Saga.put(Creators.setTeamCreationError(''))
    yield Saga.put(Creators.setTeamCreationPending(true))
    try {
      const createRes = yield Saga.call(RPCTypes.teamsTeamCreateRpcPromise, {
>>>>>>> 9714c898
        param: {name, sendChatNotification: true},
      })
      for (const username of participants.toArray()) {
        if (!createRes.creatorAdded || username !== me) {
<<<<<<< HEAD
          yield call(RpcTypes.teamsTeamAddMemberRpcPromise, {
            param: {
              email: '',
              name,
              role: username === me ? RpcTypes.TeamsTeamRole.admin : RpcTypes.TeamsTeamRole.writer,
=======
          yield Saga.call(RPCTypes.teamsTeamAddMemberRpcPromise, {
            param: {
              email: '',
              name,
              role: username === me ? RPCTypes.teamsTeamRole.admin : RPCTypes.teamsTeamRole.writer,
>>>>>>> 9714c898
              sendChatNotification: true,
              username,
            },
          })
        }
      }
<<<<<<< HEAD
      yield put(ChatCreators.selectConversation(null, false))
    } catch (error) {
      yield put(Creators.setTeamCreationError(error.desc))
    } finally {
      yield put(Creators.setTeamCreationPending(false))
=======
      yield Saga.put(ChatGen.createSelectConversation({conversationIDKey: null}))
    } catch (error) {
      yield Saga.put(Creators.setTeamCreationError(error.desc))
    } finally {
      yield Saga.put(Creators.setTeamCreationPending(false))
>>>>>>> 9714c898
    }
  }
}

const _getDetails = function*(action: Constants.GetDetails): Saga.SagaGenerator<any, any> {
  const teamname = action.payload.teamname
  yield Saga.put(replaceEntity(['teams', 'teamNameToLoading'], I.Map([[teamname, true]])))
  try {
    const details: RPCTypes.TeamDetails = yield Saga.call(RPCTypes.teamsTeamGetRpcPromise, {
      param: {
        name: teamname,
        forceRepoll: false,
      },
    })

    const implicitAdminDetails: Array<
      RPCTypes.TeamMemberDetails
    > = (yield Saga.call(RPCTypes.teamsTeamImplicitAdminsRpcPromise, {
      param: {
        teamName: teamname,
      },
    })) || []
    const implicitAdminUsernames = I.Set(implicitAdminDetails.map(x => x.username))

    // Get requests to join
    const requests: RPCTypes.TeamJoinRequest[] = yield Saga.call(RPCTypes.teamsTeamListRequestsRpcPromise)
    requests.sort((a, b) => a.username.localeCompare(b.username))

    const requestMap = requests.reduce((reqMap, req) => {
      if (!reqMap[req.name]) {
        reqMap[req.name] = I.List()
      }
      reqMap[req.name] = reqMap[req.name].push({username: req.username})
      return reqMap
    }, {})

    const infos = []
    let memberNames = I.Set()
    const types = ['admins', 'owners', 'readers', 'writers']
    const typeMap = {
      admins: 'admin',
      owners: 'owner',
      readers: 'reader',
      writers: 'writer',
    }
    types.forEach(type => {
      const members = details.members[type] || []
      members.forEach(({username}) => {
        infos.push(
          Constants.makeMemberInfo({
            type: typeMap[type],
            username,
          })
        )
        memberNames = memberNames.add(username)
      })
    })

    const invitesMap = map(details.annotatedActiveInvites, invite =>
      Constants.makeInviteInfo({
        email: invite.type.c === RPCTypes.teamsTeamInviteCategory.email ? invite.name : '',
        name: invite.type.c === RPCTypes.teamsTeamInviteCategory.seitan ? invite.name : '',
        role: Constants.teamRoleByEnum[invite.role],
        username: invite.type.c === RPCTypes.teamsTeamInviteCategory.sbs
          ? `${invite.name}@${invite.type.sbs}`
          : '',
        id: invite.id,
      })
    )

    // if we have no requests for this team, make sure we don't hold on to any old ones
    if (!requestMap[teamname]) {
      yield Saga.put(replaceEntity(['teams', 'teamNameToRequests'], I.Map([[teamname, I.Set()]])))
    }

    // Get publicity settings for this team.
    const publicity: RPCTypes.TeamAndMemberShowcase = yield Saga.call(
      RPCTypes.teamsGetTeamAndMemberShowcaseRpcPromise,
      {
        param: {
          name: teamname,
        },
      }
    )

    const publicityMap = {
      anyMemberShowcase: publicity.teamShowcase.anyMemberShowcase,
      description: publicity.teamShowcase.description,
      member: publicity.isMemberShowcased,
      team: publicity.teamShowcase.isShowcased,
    }

    yield Saga.all([
      Saga.put(replaceEntity(['teams', 'teamNameToMembers'], I.Map([[teamname, I.Set(infos)]]))),
      Saga.put(replaceEntity(['teams', 'teamNameToMemberUsernames'], I.Map([[teamname, memberNames]]))),
      Saga.put(
        replaceEntity(
          ['teams', 'teamNameToImplicitAdminUsernames'],
          I.Map([[teamname, implicitAdminUsernames]])
        )
      ),
      Saga.put(replaceEntity(['teams', 'teamNameToRequests'], I.Map(requestMap))),
      Saga.put(replaceEntity(['teams', 'teamNameToTeamSettings'], I.Map({[teamname]: details.settings}))),
      Saga.put(replaceEntity(['teams', 'teamNameToInvites'], I.Map([[teamname, I.Set(invitesMap)]]))),
      Saga.put(replaceEntity(['teams', 'teamNameToPublicitySettings'], I.Map({[teamname]: publicityMap}))),
    ])
  } finally {
    yield Saga.put(replaceEntity(['teams', 'teamNameToLoading'], I.Map([[teamname, false]])))
  }
}

const _changeOpenTeamSetting = function*({
  payload: {teamname, convertToOpen, defaultRole},
}: Constants.MakeTeamOpen) {
  const param: RPCTypes.TeamsTeamSetSettingsRpcParam = {
    name: teamname,
    settings: {
      joinAs: RPCTypes.teamsTeamRole[defaultRole],
      open: convertToOpen,
    },
  }

  yield Saga.call(RPCTypes.teamsTeamSetSettingsRpcPromise, {param})
  yield Saga.put(Creators.getDetails(teamname))
}

function _getChannels(action: Constants.GetChannels) {
  const teamname = action.payload.teamname
  const waitingKey = {key: `getChannels:${teamname}`}
  return Saga.all([
    Saga.call(ChatTypes.localGetTLFConversationsLocalRpcPromise, {
      param: {
        membersType: ChatTypes.commonConversationMembersType.team,
        tlfName: teamname,
        topicType: ChatTypes.commonTopicType.chat,
      },
    }),
    Saga.identity(teamname),
    Saga.identity(waitingKey),
    Saga.put(createIncrementWaiting(waitingKey)),
  ])
}

function _afterGetChannels(
  [results, teamname, waitingKey]: [ChatTypes.GetTLFConversationsLocalRes, string, {|key: string|}]
) {
  const convIDs = []
  const convIDToChannelInfo = {}

  const convs = results.convs || []
  convs.forEach(conv => {
    const convID = ChatConstants.conversationIDToKey(conv.convID)
    convIDs.push(convID)
    convIDToChannelInfo[convID] = Constants.makeChannelInfo({
      channelname: conv.channel,
      description: conv.headline,
      participants: I.Set(conv.participants || []),
    })
  })

  return Saga.all([
    Saga.put(replaceEntity(['teams', 'teamNameToConvIDs'], I.Map([[teamname, I.Set(convIDs)]]))),
    Saga.put(replaceEntity(['teams', 'convIDToChannelInfo'], I.Map(convIDToChannelInfo))),
    Saga.put(createDecrementWaiting(waitingKey)),
  ])
}

const _getTeams = function*(action: Constants.GetTeams): Saga.SagaGenerator<any, any> {
  const username = yield Saga.select(usernameSelector)
  yield Saga.put(replaceEntity(['teams'], I.Map([['loaded', false]])))
  try {
    const results: RPCTypes.AnnotatedTeamList = yield Saga.call(RPCTypes.teamsTeamListRpcPromise, {
      param: {
        all: false,
        includeImplicitTeams: false,
        userAssertion: username,
      },
    })

    const teams = results.teams || []
    const teamnames = []
    const teammembercounts = {}
    teams.forEach(team => {
      teamnames.push(team.fqName)
      teammembercounts[team.fqName] = team.memberCount
    })

    yield Saga.put(
      replaceEntity(
        ['teams'],
        I.Map({teamnames: I.Set(teamnames), teammembercounts: I.Map(teammembercounts)})
      )
    )
  } finally {
    yield Saga.put(replaceEntity(['teams'], I.Map([['loaded', true]])))
  }
}

const _toggleChannelMembership = function*(
  action: Constants.ToggleChannelMembership
): Saga.SagaGenerator<any, any> {
  const {teamname, channelname} = action.payload
  const {conversationIDKey, participants, you} = yield Saga.select((state: TypedState) => {
    // TODO this is broken. channelnames are not unique
    const conversationIDKey = Constants.getConversationIDKeyFromChannelName(state, channelname)
    return {
      conversationIDKey,
      participants: conversationIDKey ? Constants.getParticipants(state, conversationIDKey) : I.Set(),
      you: usernameSelector(state),
    }
  })

  if (participants.get(you)) {
    yield Saga.call(ChatTypes.localLeaveConversationLocalRpcPromise, {
      param: {
        convID: ChatConstants.keyToConversationID(conversationIDKey),
      },
    })
  } else {
    yield Saga.call(ChatTypes.localJoinConversationByIDLocalRpcPromise, {
      param: {
        convID: ChatConstants.keyToConversationID(conversationIDKey),
      },
    })
  }

  // reload
  yield Saga.put(Creators.getChannels(teamname))
}

const _saveChannelMembership = function(
  {payload: {teamname, channelState}}: Constants.SaveChannelMembership,
  state: TypedState
) {
  const convIDs = Constants.getConvIdsFromTeamName(state, teamname)
  const channelnameToConvID = keyBy(convIDs.toArray(), c => Constants.getChannelNameFromConvID(state, c))
  const waitingKey = {key: `saveChannel:${teamname}`}

  const calls = map(channelState, (wantsToBeInChannel: boolean, channelname: string) => {
    if (wantsToBeInChannel) {
      return Saga.callAndWrap(ChatTypes.localJoinConversationLocalRpcPromise, {
        param: {
          tlfName: teamname,
          topicName: channelname,
          topicType: ChatTypes.commonTopicType.chat,
          visibility: RPCTypes.commonTLFVisibility.private,
        },
      })
    }
    return Saga.callAndWrap(ChatTypes.localLeaveConversationLocalRpcPromise, {
      param: {
        convID: channelnameToConvID[channelname] &&
          ChatConstants.keyToConversationID(channelnameToConvID[channelname]),
      },
    })
  })

  return Saga.all([
    Saga.all(calls),
    Saga.put(createIncrementWaiting(waitingKey)),
    Saga.identity(
      Saga.all([Saga.put(createDecrementWaiting(waitingKey)), Saga.put(Creators.getChannels(teamname))])
    ),
  ])
}

const _afterSaveChannelMembership = results => {
  const after = last(results)
  const [rpcs] = results

  // Display any errors from the rpcs
  const errs = rpcs
    .filter(r => r.type === 'err')
    .map(({payload}) => Saga.put(createGlobalError({globalError: convertToError(payload)})))
  return Saga.all([...errs, after])
}

function* _createChannel(action: Constants.CreateChannel) {
  const {payload: {channelname, description, teamname, rootPath, sourceSubPath, destSubPath}} = action

  yield Saga.put(Creators.setChannelCreationError(''))
  try {
    const result = yield Saga.call(ChatTypes.localNewConversationLocalRpcPromise, {
      param: {
        identifyBehavior: RPCTypes.tlfKeysTLFIdentifyBehavior.chatGui,
        membersType: ChatTypes.commonConversationMembersType.team,
        tlfName: teamname,
        tlfVisibility: RPCTypes.commonTLFVisibility.private,
        topicType: ChatTypes.commonTopicType.chat,
        topicName: channelname,
      },
    })

    // No error if we get here.
    const newConversationIDKey = result ? ChatConstants.conversationIDToKey(result.conv.info.id) : null
    if (!newConversationIDKey) {
      console.warn('No convoid from newConvoRPC')
      return null
    }

    // If we were given a description, set it
    if (description) {
      yield Saga.call(ChatTypes.localPostHeadlineNonblockRpcPromise, {
        param: {
          conversationID: result.conv.info.id,
          tlfName: teamname,
          tlfPublic: false,
          headline: description,
          clientPrev: 0,
          identifyBehavior: RPCTypes.tlfKeysTLFIdentifyBehavior.chatGui,
        },
      })
    }

    // Dismiss the create channel dialog.
    yield Saga.put(
      putActionIfOnPath(rootPath.concat(sourceSubPath), navigateTo(destSubPath, rootPath), rootPath)
    )

    // Select the new channel, and switch to the chat tab.
    yield Saga.put(ChatGen.createSelectConversation({conversationIDKey: newConversationIDKey}))
    yield Saga.put(navigateTo([chatTab]))
  } catch (error) {
    yield Saga.put(Creators.setChannelCreationError(error.desc))
  }
}

function* _setPublicityAnyMember(action: Constants.SetPublicityAnyMember) {
  const {payload: {enabled, teamname}} = action
  yield Saga.put(replaceEntity(['teams', 'teamNameToLoading'], I.Map([[teamname, true]])))
  yield Saga.call(RPCTypes.teamsSetTeamShowcaseRpcPromise, {
    param: {
      anyMemberShowcase: enabled,
      name: teamname,
    },
  })
  // getDetails will unset loading and update the store with the new value
  yield Saga.put((dispatch: Dispatch) => dispatch(Creators.getDetails(teamname)))
}

function* _setPublicityMember(action: Constants.SetPublicityMember) {
  const {payload: {enabled, teamname}} = action
  yield Saga.put(replaceEntity(['teams', 'teamNameToLoading'], I.Map([[teamname, true]])))
  yield Saga.call(RPCTypes.teamsSetTeamMemberShowcaseRpcPromise, {
    param: {
      isShowcased: enabled,
      name: teamname,
    },
  })
  // getDetails will unset loading and update the store with the new value
  yield Saga.put((dispatch: Dispatch) => dispatch(Creators.getDetails(teamname)))
}

function* _setPublicityTeam(action: Constants.SetPublicityTeam) {
  const {payload: {enabled, teamname}} = action
  yield Saga.put(replaceEntity(['teams', 'teamNameToLoading'], I.Map([[teamname, true]])))
  yield Saga.call(RPCTypes.teamsSetTeamShowcaseRpcPromise, {
    param: {
      isShowcased: enabled,
      name: teamname,
    },
  })
  // getDetails will unset loading and update the store with the new value
  yield Saga.put((dispatch: Dispatch) => dispatch(Creators.getDetails(teamname)))
}

function* _setupTeamHandlers(): Saga.SagaGenerator<any, any> {
  yield Saga.put((dispatch: Dispatch) => {
    engine().setIncomingHandler('keybase.1.NotifyTeam.teamChanged', () => {
      dispatch(Creators.getTeams())
    })
    engine().setIncomingHandler('keybase.1.NotifyTeam.teamDeleted', () => {
      dispatch(Creators.getTeams())
    })
    engine().setIncomingHandler('keybase.1.NotifyTeam.teamExit', () => {
      dispatch(Creators.getTeams())
    })
  })
}

function _updateTopic({payload: {conversationIDKey, newTopic}}: Constants.UpdateTopic, state: TypedState) {
  const teamname = Constants.getTeamNameFromConvID(state, conversationIDKey) || ''
  const waitingKey = {key: `updateTopic:${conversationIDKey}`}
  const param = {
    conversationID: ChatConstants.keyToConversationID(conversationIDKey),
    tlfName: teamname,
    tlfPublic: false,
    headline: newTopic,
    identifyBehavior: RPCTypes.tlfKeysTLFIdentifyBehavior.chatGui,
  }

  return Saga.all([
    Saga.put(createIncrementWaiting(waitingKey)),
    Saga.call(ChatTypes.localPostHeadlineRpcPromise, {param}),
    Saga.identity(
      Saga.all([Saga.put(createDecrementWaiting(waitingKey)), Saga.put(Creators.getChannels(teamname))])
    ),
  ])
}

function _updateChannelname(
  {payload: {conversationIDKey, newChannelName}}: Constants.UpdateChannelName,
  state: TypedState
) {
  const teamname = Constants.getTeamNameFromConvID(state, conversationIDKey) || ''
  const waitingKey = {key: `updateChannelName:${conversationIDKey}`}
  const param = {
    channelName: newChannelName,
    conversationID: ChatConstants.keyToConversationID(conversationIDKey),
    tlfName: teamname,
    tlfPublic: false,
    identifyBehavior: RPCTypes.tlfKeysTLFIdentifyBehavior.chatGui,
  }

  return Saga.all([
    Saga.put(createIncrementWaiting(waitingKey)),
    Saga.call(ChatTypes.localPostMetadataRpcPromise, {param}),
    Saga.identity(
      Saga.all([Saga.put(createDecrementWaiting(waitingKey)), Saga.put(Creators.getChannels(teamname))])
    ),
  ])
}

function* _deleteChannel({payload: {conversationIDKey}}): Saga.SagaGenerator<any, any> {
  const state: TypedState = yield Saga.select()
  const channelName = Constants.getChannelNameFromConvID(state, conversationIDKey)
  const teamname = Constants.getTeamNameFromConvID(state, conversationIDKey) || ''

  if (!channelName) {
    return
  }
  const param = {
    convID: ChatConstants.keyToConversationID(conversationIDKey),
    channelName,
  }

  yield Saga.call(ChatTypes.localDeleteConversationLocalRpcPromise, {param})
  yield Saga.put(Creators.getChannels(teamname))
}

function* _badgeAppForTeams(action: Constants.BadgeAppForTeams) {
  const username = yield Saga.select((state: TypedState) => state.config.username)
  if (!username) {
    // Don't make any calls we don't have permission to.
    return
  }
  const newTeams = I.Set(action.payload.newTeamNames || [])
  const newTeamRequests = I.List(action.payload.newTeamAccessRequests || [])
  // Call getTeams if new teams come in.
  // Covers the case when we're staring at the teams page so
  // we don't miss a notification we clear when we tab away
  const existingNewTeams = yield Saga.select((state: TypedState) =>
    state.entities.getIn(['teams', 'newTeams'], I.Set())
  )
  const existingNewTeamRequests = yield Saga.select((state: TypedState) =>
    state.entities.getIn(['teams', 'newTeamRequests'], I.List())
  )
  if (!newTeams.equals(existingNewTeams) || !newTeams.equals(existingNewTeamRequests)) {
    yield Saga.put(Creators.getTeams())
  }

  // getDetails for teams that have new access requests
  // Covers case where we have a badge appear on the requests
  // tab with no rows showing up
  const newTeamRequestsSet = I.Set(newTeamRequests)
  const existingNewTeamRequestsSet = I.Set(existingNewTeamRequests)
  const toLoad = newTeamRequestsSet.subtract(existingNewTeamRequestsSet)
  const loadingCalls = toLoad.map(teamname => Saga.put(Creators.getDetails(teamname)))
  yield Saga.all(loadingCalls.toArray())

  yield Saga.put(replaceEntity(['teams'], I.Map([['newTeams', newTeams]])))
  yield Saga.put(replaceEntity(['teams'], I.Map([['newTeamRequests', newTeamRequests]])))
}

let _wasOnTeamsTab = false
const _onTabChange = (action: RouteTreeConstants.SwitchTo) => {
  const list = I.List(action.payload.path)
  const root = list.first()

  if (root === teamsTab) {
    _wasOnTeamsTab = true
  } else if (_wasOnTeamsTab) {
    _wasOnTeamsTab = false
    // clear badges
    return Saga.all([
      Saga.call(RPCTypes.gregorDismissCategoryRpcPromise, {
        param: {
          category: 'team.newly_added_to_team',
        },
      }),
      Saga.call(RPCTypes.gregorDismissCategoryRpcPromise, {
        param: {
          category: 'team.request_access',
        },
      }),
    ])
  }
}

const teamsSaga = function*(): Saga.SagaGenerator<any, any> {
  yield Saga.safeTakeEveryPure('teams:leaveTeam', _leaveTeam)
  yield Saga.safeTakeEveryPure('teams:createNewTeam', _createNewTeam)
  yield Saga.safeTakeEvery('teams:makeTeamOpen', _changeOpenTeamSetting)
  yield Saga.safeTakeEvery('teams:joinTeam', _joinTeam)
  yield Saga.safeTakeEvery('teams:getDetails', _getDetails)
  yield Saga.safeTakeEvery('teams:createNewTeamFromConversation', _createNewTeamFromConversation)
  yield Saga.safeTakeEveryPure('teams:getChannels', _getChannels, _afterGetChannels)
  yield Saga.safeTakeEvery('teams:getTeams', _getTeams)
  yield Saga.safeTakeEvery('teams:toggleChannelMembership', _toggleChannelMembership)
  yield Saga.safeTakeEveryPure(
    'teams:saveChannelMembership',
    _saveChannelMembership,
    _afterSaveChannelMembership
  )
  yield Saga.safeTakeEvery('teams:createChannel', _createChannel)
  yield Saga.safeTakeEvery('teams:setupTeamHandlers', _setupTeamHandlers)
  yield Saga.safeTakeEvery('teams:addToTeam', _addToTeam)
  yield Saga.safeTakeEvery('teams:addPeopleToTeam', _addPeopleToTeam)
  yield Saga.safeTakeEvery('teams:inviteToTeamByEmail', _inviteByEmail)
  yield Saga.safeTakeEvery('teams:ignoreRequest', _ignoreRequest)
  yield Saga.safeTakeEvery('teams:editDescription', _editDescription)
  yield Saga.safeTakeEvery('teams:editMembership', _editMembership)
  yield Saga.safeTakeEvery('teams:removeMemberOrPendingInvite', _removeMemberOrPendingInvite)
  yield Saga.safeTakeEveryPure('teams:updateTopic', _updateTopic, last)
  yield Saga.safeTakeEveryPure('teams:updateChannelName', _updateChannelname, last)
  yield Saga.safeTakeEvery('teams:deleteChannel', _deleteChannel)
  yield Saga.safeTakeEvery('teams:badgeAppForTeams', _badgeAppForTeams)
  yield Saga.safeTakeEveryPure(RouteTreeConstants.switchTo, _onTabChange)
  yield Saga.safeTakeEvery('teams:inviteToTeamByPhone', _inviteToTeamByPhone)
  yield Saga.safeTakeEvery('teams:setPublicityAnyMember', _setPublicityAnyMember)
  yield Saga.safeTakeEvery('teams:setPublicityMember', _setPublicityMember)
  yield Saga.safeTakeEvery('teams:setPublicityTeam', _setPublicityTeam)
}

export default teamsSaga<|MERGE_RESOLUTION|>--- conflicted
+++ resolved
@@ -26,15 +26,9 @@
 import type {TypedState} from '../../constants/reducer'
 
 const _createNewTeam = function*(action: Constants.CreateNewTeam) {
-<<<<<<< HEAD
-  const {payload: {name}} = action
-  yield put(Creators.setTeamCreationError(''))
-  yield put(Creators.setTeamCreationPending(true))
-=======
   const {payload: {name, rootPath, sourceSubPath, destSubPath}} = action
   yield Saga.put(Creators.setTeamCreationError(''))
   yield Saga.put(Creators.setTeamCreationPending(true))
->>>>>>> 9714c898
   try {
     yield Saga.call(RPCTypes.teamsTeamCreateRpcPromise, {
       param: {name, sendChatNotification: true},
@@ -48,15 +42,9 @@
     // No error if we get here.
     yield Saga.put(navigateTo([isMobile ? chatTab : teamsTab]))
   } catch (error) {
-<<<<<<< HEAD
-    yield put(Creators.setTeamCreationError(error.desc))
-  } finally {
-    yield put(Creators.setTeamCreationPending(false))
-=======
     yield Saga.put(Creators.setTeamCreationError(error.desc))
   } finally {
     yield Saga.put(Creators.setTeamCreationPending(false))
->>>>>>> 9714c898
   }
 }
 
@@ -267,53 +255,30 @@
   }
 
   if (participants) {
-<<<<<<< HEAD
-    yield put(Creators.setTeamCreationError(''))
-    yield put(Creators.setTeamCreationPending(true))
-    try {
-      const createRes = yield call(RpcTypes.teamsTeamCreateRpcPromise, {
-=======
     yield Saga.put(Creators.setTeamCreationError(''))
     yield Saga.put(Creators.setTeamCreationPending(true))
     try {
       const createRes = yield Saga.call(RPCTypes.teamsTeamCreateRpcPromise, {
->>>>>>> 9714c898
         param: {name, sendChatNotification: true},
       })
       for (const username of participants.toArray()) {
         if (!createRes.creatorAdded || username !== me) {
-<<<<<<< HEAD
-          yield call(RpcTypes.teamsTeamAddMemberRpcPromise, {
-            param: {
-              email: '',
-              name,
-              role: username === me ? RpcTypes.TeamsTeamRole.admin : RpcTypes.TeamsTeamRole.writer,
-=======
           yield Saga.call(RPCTypes.teamsTeamAddMemberRpcPromise, {
             param: {
               email: '',
               name,
               role: username === me ? RPCTypes.teamsTeamRole.admin : RPCTypes.teamsTeamRole.writer,
->>>>>>> 9714c898
               sendChatNotification: true,
               username,
             },
           })
         }
       }
-<<<<<<< HEAD
-      yield put(ChatCreators.selectConversation(null, false))
-    } catch (error) {
-      yield put(Creators.setTeamCreationError(error.desc))
-    } finally {
-      yield put(Creators.setTeamCreationPending(false))
-=======
       yield Saga.put(ChatGen.createSelectConversation({conversationIDKey: null}))
     } catch (error) {
       yield Saga.put(Creators.setTeamCreationError(error.desc))
     } finally {
       yield Saga.put(Creators.setTeamCreationPending(false))
->>>>>>> 9714c898
     }
   }
 }
