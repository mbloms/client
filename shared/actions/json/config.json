--- conflicted
+++ resolved
@@ -124,17 +124,15 @@
       "type": "ConnectionType",
       "isInit?": "boolean"
     },
-<<<<<<< HEAD
     "setDarkModePreference": {
       "preference": ["'system'", "'alwaysDark'", "'alwaysLight'", "undefined"]
     },
     "setSystemDarkMode": {
         "dark": "boolean"
-=======
+    },
     "updateHTTPSrvInfo": {
       "address": "string",
       "token": "string"
->>>>>>> f556cf64
     }
   }
 }