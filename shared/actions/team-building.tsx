import logger from '../logger'
import * as Constants from '../constants/team-building'
import * as TeamBuildingTypes from '../constants/types/team-building'
import * as TeamBuildingGen from './team-building-gen'
import * as RouteTreeGen from './route-tree-gen'
import * as Saga from '../util/saga'
import * as RPCTypes from '../constants/types/rpc-gen'
import {TypedState} from '../constants/reducer'
import flags from '../util/feature-flags'

const closeTeamBuilding = () => RouteTreeGen.createClearModals()
export type NSAction = {payload: {namespace: TeamBuildingTypes.AllowedNamespace}}

const apiSearch = (
  query: string,
  service: TeamBuildingTypes.ServiceIdWithContact,
  maxResults: number,
  includeServicesSummary: boolean
) => {
  return RPCTypes.userSearchUserSearchRpcPromise({
    includeContacts: flags.sbsContacts && service === 'keybase',
    includeServicesSummary,
    maxResults,
    query,
    service,
  })
    .then(results =>
      (results || []).reduce<Array<TeamBuildingTypes.User>>((arr, r) => {
        const u = Constants.parseRawResultToUser(r, service)
        u && arr.push(u)
        return arr
      }, [])
    )
    .catch(err => {
      logger.error(`Error in searching for ${query} on ${service}. ${err.message}`)
      return []
    })
}

function* searchResultCounts(state: TypedState, {payload: {namespace}}: NSAction) {
  const teamBuildingState = state[namespace].teamBuilding
  const {teamBuildingSearchQuery, teamBuildingSelectedService} = teamBuildingState
  const teamBuildingSearchLimit = 11 // Hard coded since this happens for background tabs

  if (teamBuildingSearchQuery === '') {
    return
  }

  // filter out the service we are searching for and contact
  // Also filter out if we already have that result cached
  const servicesToSearch = Constants.services
    .filter(s => s !== teamBuildingSelectedService && s !== 'contact')
    .filter(s => !teamBuildingState.teamBuildingSearchResults.hasIn([teamBuildingSearchQuery, s]))

<<<<<<< HEAD
  // TODO this isn't reading from state????? how can it change. likely wrong
  const isStillInSameQuery = (_: TypedState): boolean =>
    teamBuildingState.teamBuildingSearchQuery === teamBuildingSearchQuery &&
    teamBuildingState.teamBuildingSelectedService === teamBuildingSelectedService
=======
  const isStillInSameQuery = (state: TypedState): boolean => {
    const teamBuildingState = state[namespace].teamBuilding

    return (
      teamBuildingState.teamBuildingSearchQuery === teamBuildingSearchQuery &&
      teamBuildingState.teamBuildingSelectedService === teamBuildingSelectedService
    )
  }
>>>>>>> 9ca61ed4

  // Defer so we aren't conflicting with the main search
  yield Saga.callUntyped(Saga.delay, 100)

  // Change this to control how many requests are in flight at a time
  const parallelRequestsCount = 2

  // Channel to interact with workers. Initial buffer size to handle all the messages we'll put
  // + 1 because we'll put the END message at the end when we close
  const serviceChannel = yield Saga.callUntyped(
    Saga.channel,
    Saga.buffers.expanding(servicesToSearch.length + 1)
  )
  servicesToSearch.forEach(service => serviceChannel.put(service))
  // After the workers pull all the services they can stop
  serviceChannel.close()

  for (let i = 0; i < parallelRequestsCount; i++) {
    yield Saga.spawn(function*() {
      // The loop will exit when we run out of services
      while (true) {
        const service = yield Saga.take(serviceChannel)
        // if we aren't in the same query, let's stop
        if (!isStillInSameQuery(yield* Saga.selectState())) {
          break
        }
        const action = yield apiSearch(teamBuildingSearchQuery, service, teamBuildingSearchLimit, true).then(
          users =>
            TeamBuildingGen.createSearchResultsLoaded({
              namespace,
              query: teamBuildingSearchQuery,
              service,
              users,
            })
        )
        yield Saga.put(action)
      }
    })
  }
}

const search = (state: TypedState, {payload: {namespace}}: NSAction) => {
  const {teamBuildingSearchQuery, teamBuildingSelectedService, teamBuildingSearchLimit} = state[
    namespace
  ].teamBuilding
  // We can only ask the api for at most 100 results
  if (teamBuildingSearchLimit > 100) {
    logger.info('ignoring search request with a limit over 100')
    return
  }

  // TODO add a way to search for contacts
  if (teamBuildingSearchQuery === '' || teamBuildingSelectedService === 'contact') {
    return
  }

  return apiSearch(teamBuildingSearchQuery, teamBuildingSelectedService, teamBuildingSearchLimit, true).then(
    users =>
      TeamBuildingGen.createSearchResultsLoaded({
        namespace,
        query: teamBuildingSearchQuery,
        service: teamBuildingSelectedService,
        users,
      })
  )
}

const fetchUserRecs = (state: TypedState, {payload: {namespace}}: NSAction) =>
  Promise.all([
    RPCTypes.userInterestingPeopleRpcPromise({maxUsers: 50}),
    flags.sbsContacts
      ? RPCTypes.contactsLookupSavedContactsListRpcPromise()
      : Promise.resolve([] as RPCTypes.ProcessedContact[]),
  ])
    .then(([_suggestionRes, _contactRes]) => {
      const suggestionRes = _suggestionRes || []
      const contactRes = _contactRes || []
      const contactUsernames = new Set(contactRes.map(x => x.username).filter(Boolean))
      const contacts = contactRes.map(
        (x): TeamBuildingTypes.User => ({
          id: x.assertion,
          prettyName: x.displayLabel,
          serviceMap: {keybase: x.username},
        })
      )
      let suggestions = suggestionRes
        .filter(({username}) => !contactUsernames.has(username))
        .map(
          ({username, fullname}): TeamBuildingTypes.User => ({
            id: username,
            prettyName: fullname,
            serviceMap: {keybase: username},
          })
        )
      const expectingContacts = flags.sbsContacts && state.settings.contacts.importEnabled
      if (expectingContacts) {
        suggestions = suggestions.slice(0, 5)
      }
      return suggestions.concat(contacts)
    })
    .catch(() => {
      logger.error(`Error in fetching recs`)
      return []
    })
    .then(users => TeamBuildingGen.createFetchedUserRecs({namespace, users}))

export function filterForNs<S, A, L, R>(
  namespace: TeamBuildingTypes.AllowedNamespace,
  fn: (s: S, a: A & NSAction, l: L) => R
) {
  return (s, a, l) => {
    if (a && a.payload && a.payload.namespace === namespace) {
      return fn(s, a, l)
    }
  }
}

function filterGenForNs<S, A, L>(
  namespace: TeamBuildingTypes.AllowedNamespace,
  fn: (s: S, a: A & NSAction, l: L) => Iterable<any>
) {
  return function*(s, a, l) {
    if (a && a.payload && a.payload.namespace === namespace) {
      yield* fn(s, a, l)
    }
  }
}

export default function* commonSagas(
  namespace: TeamBuildingTypes.AllowedNamespace
): Saga.SagaGenerator<any, any> {
  yield* Saga.chainAction<TeamBuildingGen.SearchPayload>(
    TeamBuildingGen.search,
    filterForNs(namespace, search)
  )
  yield* Saga.chainAction<TeamBuildingGen.FetchUserRecsPayload>(
    TeamBuildingGen.fetchUserRecs,
    filterForNs(namespace, fetchUserRecs)
  )
  yield* Saga.chainGenerator<TeamBuildingGen.SearchPayload>(
    TeamBuildingGen.search,
    filterGenForNs(namespace, searchResultCounts)
  )
  // Navigation, before creating
  yield* Saga.chainAction<
    TeamBuildingGen.CancelTeamBuildingPayload | TeamBuildingGen.FinishedTeamBuildingPayload
  >(
    [TeamBuildingGen.cancelTeamBuilding, TeamBuildingGen.finishedTeamBuilding],
    filterForNs(namespace, closeTeamBuilding)
  )
}<|MERGE_RESOLUTION|>--- conflicted
+++ resolved
@@ -52,12 +52,6 @@
     .filter(s => s !== teamBuildingSelectedService && s !== 'contact')
     .filter(s => !teamBuildingState.teamBuildingSearchResults.hasIn([teamBuildingSearchQuery, s]))
 
-<<<<<<< HEAD
-  // TODO this isn't reading from state????? how can it change. likely wrong
-  const isStillInSameQuery = (_: TypedState): boolean =>
-    teamBuildingState.teamBuildingSearchQuery === teamBuildingSearchQuery &&
-    teamBuildingState.teamBuildingSelectedService === teamBuildingSelectedService
-=======
   const isStillInSameQuery = (state: TypedState): boolean => {
     const teamBuildingState = state[namespace].teamBuilding
 
@@ -66,7 +60,6 @@
       teamBuildingState.teamBuildingSelectedService === teamBuildingSelectedService
     )
   }
->>>>>>> 9ca61ed4
 
   // Defer so we aren't conflicting with the main search
   yield Saga.callUntyped(Saga.delay, 100)
