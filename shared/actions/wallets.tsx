import * as Constants from '../constants/wallets'
import * as Types from '../constants/types/wallets'
import * as RPCStellarTypes from '../constants/types/rpc-stellar-gen'
import * as RPCTypes from '../constants/types/rpc-gen'
import * as Saga from '../util/saga'
import * as WalletsGen from './wallets-gen'
import * as EngineGen from './engine-gen-gen'
import * as GregorGen from './gregor-gen'
import * as Chat2Gen from './chat2-gen'
import * as ConfigGen from './config-gen'
import * as NotificationsGen from './notifications-gen'
import * as RouteTreeGen from './route-tree-gen'
import * as Flow from '../util/flow'
import * as Router2Constants from '../constants/router2'
import HiddenString from '../util/hidden-string'
import logger from '../logger'
import * as Tabs from '../constants/tabs'
import * as SettingsConstants from '../constants/settings'
import * as I from 'immutable'
import flags from '../util/feature-flags'
import {RPCError} from '../util/errors'
import {isMobile} from '../constants/platform'
<<<<<<< HEAD
import {actionHasError, TypedActions, TypedState} from '../util/container'
=======
import {TypedState, actionHasError, TypedActions} from '../util/container'
>>>>>>> ef7ece57
import {Action} from 'redux'

const stateToBuildRequestParams = (state: TypedState) => ({
  amount: state.wallets.building.amount,
  currency: state.wallets.building.currency === 'XLM' ? null : state.wallets.building.currency,
  secretNote: state.wallets.building.secretNote.stringValue(),
  to: state.wallets.building.to,
})

const buildErrCatcher = (err: any) => {
  if (err instanceof RPCError && err.code === RPCTypes.StatusCode.sccanceled) {
    // ignore cancellation
  } else {
    logger.error(`buildPayment error: ${err.message}`)
    throw err
  }
}

const buildPayment = (state: TypedState, _: WalletsGen.BuildPaymentPayload) =>
  (state.wallets.building.isRequest
    ? RPCStellarTypes.localBuildRequestLocalRpcPromise(
        stateToBuildRequestParams(state),
        Constants.buildPaymentWaitingKey
      ).then(build =>
        WalletsGen.createBuiltRequestReceived({
          build: Constants.buildRequestResultToBuiltRequest(build),
          forBuildCounter: state.wallets.buildCounter,
        })
      )
    : RPCStellarTypes.localBuildPaymentLocalRpcPromise(
        {
          amount: state.wallets.building.amount,
          bid: state.wallets.building.bid,
          currency: ['XLM', ''].includes(state.wallets.building.currency)
            ? null
            : state.wallets.building.currency,
          from: state.wallets.building.from === Types.noAccountID ? '' : state.wallets.building.from,
          fromPrimaryAccount: state.wallets.building.from === Types.noAccountID,
          publicMemo: state.wallets.building.publicMemo.stringValue(),
          secretNote: state.wallets.building.secretNote.stringValue(),
          to: state.wallets.building.to,
          toIsAccountID:
            state.wallets.building.recipientType !== 'keybaseUser' &&
            !Constants.isFederatedAddress(state.wallets.building.to),
        },
        Constants.buildPaymentWaitingKey
      ).then(build =>
        WalletsGen.createBuiltPaymentReceived({
          build: Constants.buildPaymentResultToBuiltPayment(build),
          forBuildCounter: state.wallets.buildCounter,
        })
      )
  ).catch(buildErrCatcher)

const spawnBuildPayment = (
  state: TypedState,
  action:
    | WalletsGen.SetBuildingAmountPayload
    | WalletsGen.SetBuildingCurrencyPayload
    | WalletsGen.SetBuildingFromPayload
    | WalletsGen.SetBuildingIsRequestPayload
    | WalletsGen.SetBuildingToPayload
    | WalletsGen.DisplayCurrencyReceivedPayload
    | WalletsGen.BuildingPaymentIDReceivedPayload,
  logger: Saga.SagaLogger
) => {
  if (!state.config.loggedIn) {
    logger.error('not logged in')
    return
  }
  if (action.type === WalletsGen.displayCurrencyReceived && !action.payload.setBuildingCurrency) {
    // didn't change state.building; no need to call build
    return
  }
  return WalletsGen.createBuildPayment()
}

const openSendRequestForm = (state: TypedState, _: WalletsGen.OpenSendRequestFormPayload) => {
  if (!state.wallets.acceptedDisclaimer) {
    // redirect to disclaimer
    return RouteTreeGen.createNavigateAppend({path: ['walletOnboarding']})
  }

  // load accounts for default display currency
  const accountsLoaded = Constants.getAccounts(state).size > 0
  return [
    !accountsLoaded && WalletsGen.createLoadAccounts({reason: 'open-send-req-form'}),
    RouteTreeGen.createNavigateAppend({path: [Constants.sendRequestFormRouteKey]}),
  ]
}

const maybePopulateBuildingCurrency = (state: TypedState, _: WalletsGen.AccountsReceivedPayload) =>
  (state.wallets.building.bid || state.wallets.building.isRequest) && !state.wallets.building.currency // building a payment and haven't set currency yet
    ? WalletsGen.createSetBuildingCurrency({currency: Constants.getDefaultDisplayCurrency(state).code})
    : null

const createNewAccount = (
  _: TypedState,
  action: WalletsGen.CreateNewAccountPayload,
  logger: Saga.SagaLogger
) => {
  const {name} = action.payload
  return RPCStellarTypes.localCreateWalletAccountLocalRpcPromise({name}, Constants.createNewAccountWaitingKey)
    .then(accountIDString => Types.stringToAccountID(accountIDString))
    .then(accountID =>
      WalletsGen.createCreatedNewAccount({
        accountID,
        setBuildingTo: action.payload.setBuildingTo,
        showOnCreation: action.payload.showOnCreation,
      })
    )
    .catch(err => {
      logger.warn(`Error: ${err.desc}`)
      return WalletsGen.createCreatedNewAccountError({error: err.desc, name})
    })
}

const emptyAsset: RPCStellarTypes.Asset = {
  code: '',
  desc: '',
  infoUrl: '',
  infoUrlText: '',
  issuer: '',
  issuerName: '',
  type: 'native',
  verifiedDomain: '',
}

const sendPayment = (state: TypedState) => {
  const notXLM = state.wallets.building.currency !== '' && state.wallets.building.currency !== 'XLM'
  return RPCStellarTypes.localSendPaymentLocalRpcPromise(
    {
      amount: notXLM ? state.wallets.builtPayment.worthAmount : state.wallets.building.amount,
      asset: emptyAsset,
      // FIXME -- support other assets.
      bid: state.wallets.building.bid,
      bypassBid: false,
      bypassReview: false,
      from: state.wallets.builtPayment.from,
      publicMemo: state.wallets.building.publicMemo.stringValue(),
      quickReturn: true,
      secretNote: state.wallets.building.secretNote.stringValue(),
      to: state.wallets.building.to,
      toIsAccountID:
        state.wallets.building.recipientType !== 'keybaseUser' &&
        !Constants.isFederatedAddress(state.wallets.building.to),
      worthAmount: notXLM ? state.wallets.building.amount : state.wallets.builtPayment.worthAmount,
      worthCurrency: state.wallets.builtPayment.worthCurrency,
    },
    Constants.sendPaymentWaitingKey
  )
    .then(res =>
      WalletsGen.createSentPayment({
        kbTxID: new HiddenString(res.kbTxID),
        lastSentXLM: !notXLM,
      })
    )
    .catch(err => WalletsGen.createSentPaymentError({error: err.desc}))
}

const setLastSentXLM = (
  _: TypedState,
  action: WalletsGen.SentPaymentPayload | WalletsGen.RequestedPaymentPayload
) =>
  WalletsGen.createSetLastSentXLM({
    lastSentXLM: action.payload.lastSentXLM,
    writeFile: true,
  })

function* requestPayment(state: TypedState, _: WalletsGen.RequestPaymentPayload, logger: Saga.SagaLogger) {
  let buildRes: Saga.RPCPromiseType<typeof RPCStellarTypes.localBuildRequestLocalRpcPromise>
  try {
    buildRes = yield RPCStellarTypes.localBuildRequestLocalRpcPromise(
      stateToBuildRequestParams(state),
      Constants.requestPaymentWaitingKey
    )
  } catch (err) {
    buildErrCatcher(err)
    return null
  }
  if (!buildRes.readyToRequest) {
    logger.warn(
      `invalid form submitted. amountErr: ${buildRes.amountErrMsg}; secretNoteErr: ${
        buildRes.secretNoteErrMsg
      }; toErrMsg: ${buildRes.toErrMsg}`
    )
    yield Saga.put(
      WalletsGen.createBuiltRequestReceived({
        build: Constants.buildRequestResultToBuiltRequest(buildRes),
        forBuildCounter: state.wallets.buildCounter,
      })
    )
    return null
  }

  const kbRqID: Saga.RPCPromiseType<
    typeof RPCStellarTypes.localMakeRequestLocalRpcPromise
  > = yield RPCStellarTypes.localMakeRequestLocalRpcPromise(
    {
      amount: state.wallets.building.amount,
      // FIXME -- support other assets.
      asset: state.wallets.building.currency === 'XLM' ? emptyAsset : null,
      currency:
        state.wallets.building.currency && state.wallets.building.currency !== 'XLM'
          ? state.wallets.building.currency
          : null,
      note: state.wallets.building.secretNote.stringValue(),
      recipient: state.wallets.building.to,
    },
    Constants.requestPaymentWaitingKey
  )
  const navAction = maybeNavigateAwayFromSendForm()
  yield Saga.sequentially([
    ...(navAction ? navAction.map(n => Saga.put(n)) : []),
    Saga.put(
      WalletsGen.createRequestedPayment({
        kbRqID: new HiddenString(kbRqID),
        lastSentXLM: state.wallets.building.currency === 'XLM',
        requestee: state.wallets.building.to,
      })
    ),
  ])
}

const startPayment = (state: TypedState) =>
  state.wallets.acceptedDisclaimer && !state.wallets.building.isRequest
    ? RPCStellarTypes.localStartBuildPaymentLocalRpcPromise().then(bid =>
        WalletsGen.createBuildingPaymentIDReceived({bid})
      )
    : null

const reviewPayment = (state: TypedState) =>
  RPCStellarTypes.localReviewPaymentLocalRpcPromise({
    bid: state.wallets.building.bid,
    reviewID: state.wallets.reviewCounter,
  }).catch(error => {
    if (error instanceof RPCError && error.code === RPCTypes.StatusCode.sccanceled) {
      // ignore cancellation, which is expected in the case where we have a
      // failing review and then we build or stop a payment
    } else {
      return WalletsGen.createSentPaymentError({error: error.desc})
    }
  })

const stopPayment = (state: TypedState, _: WalletsGen.AbandonPaymentPayload) =>
  RPCStellarTypes.localStopBuildPaymentLocalRpcPromise({bid: state.wallets.building.bid})

const validateSEP7Link = (_: TypedState, action: WalletsGen.ValidateSEP7LinkPayload) =>
  RPCStellarTypes.localValidateStellarURILocalRpcPromise({inputURI: action.payload.link})
    .then(tx => [
      WalletsGen.createSetSEP7Tx({confirmURI: action.payload.link, tx: Constants.makeSEP7ConfirmInfo(tx)}),
      WalletsGen.createValidateSEP7LinkError({error: ''}),
      RouteTreeGen.createClearModals(),
      RouteTreeGen.createNavigateAppend({path: ['sep7Confirm']}),
    ])
    .catch(error => [
      WalletsGen.createValidateSEP7LinkError({
        error: error.desc,
      }),
      RouteTreeGen.createClearModals(),
      RouteTreeGen.createNavigateAppend({path: ['sep7ConfirmError']}),
    ])

const acceptSEP7Tx = (state: TypedState, _: WalletsGen.AcceptSEP7TxPayload) =>
  RPCStellarTypes.localApproveTxURILocalRpcPromise(
    {
      inputURI: state.wallets.sep7ConfirmURI,
    },
    Constants.sep7WaitingKey
  ).then(_ => [RouteTreeGen.createClearModals(), RouteTreeGen.createSwitchTab({tab: Tabs.walletsTab})])

const acceptSEP7Pay = (state: TypedState, action: WalletsGen.AcceptSEP7PayPayload) =>
  RPCStellarTypes.localApprovePayURILocalRpcPromise(
    {
      amount: action.payload.amount,
      fromCLI: false,
      inputURI: state.wallets.sep7ConfirmURI,
    },
    Constants.sep7WaitingKey
  ).then(_ => [RouteTreeGen.createClearModals(), RouteTreeGen.createSwitchTab({tab: Tabs.walletsTab})])

const clearBuiltPayment = () => WalletsGen.createClearBuiltPayment()
const clearBuiltRequest = () => WalletsGen.createClearBuiltRequest()

const clearBuilding = () => WalletsGen.createClearBuilding()

const clearErrors = () => WalletsGen.createClearErrors()

const loadWalletDisclaimer = (state: TypedState) =>
  !!state.config.username &&
  RPCStellarTypes.localHasAcceptedDisclaimerLocalRpcPromise(undefined, Constants.checkOnlineWaitingKey)
    .then(accepted => WalletsGen.createWalletDisclaimerReceived({accepted}))
    .catch(() => {}) // handled by reloadable

const loadAccounts = (
  state: TypedState,
  action:
    | WalletsGen.LoadAccountsPayload
    | WalletsGen.CreatedNewAccountPayload
    | WalletsGen.LinkedExistingAccountPayload
    | WalletsGen.ChangedAccountNamePayload
    | WalletsGen.DeletedAccountPayload,
  logger: Saga.SagaLogger
) => {
  if (!state.config.loggedIn) {
    logger.error('not logged in')
    return
  }
  if (actionHasError(action)) {
    return
  }

  return RPCStellarTypes.localGetWalletAccountsLocalRpcPromise(undefined, [
    Constants.checkOnlineWaitingKey,
    Constants.loadAccountsWaitingKey,
  ])
    .then(res => {
      return WalletsGen.createAccountsReceived({
        accounts: (res || []).map(account => {
          if (!account.accountID) {
            logger.error(
              `Found empty accountID, name: ${account.name} isDefault: ${String(account.isDefault)}`
            )
          }
          return Constants.accountResultToAccount(account)
        }),
      })
    })
    .catch(err => {
      const msg = `Error: ${err.desc}`
      if (action.type === WalletsGen.loadAccounts && action.payload.reason === 'initial-load') {
        // No need to throw black bars -- handled by Reloadable.
        logger.warn(msg)
      } else {
        logger.error(msg)
        throw err
      }
    })
}

const handleSelectAccountError = (action, msg, err) => {
  const errMsg = `Error ${msg}: ${err.desc}`
  // Assume that for auto-selected we're on the Wallets tab.
  if (
    (action.type === WalletsGen.selectAccount && action.payload.reason === 'user-selected') ||
    action.payload.reason === 'auto-selected'
  ) {
    // No need to throw black bars -- handled by Reloadable.
    logger.warn(errMsg)
  } else {
    logger.error(errMsg)
    throw err
  }
}

type LoadAssetsActions =
  | WalletsGen.LoadAssetsPayload
  | WalletsGen.SelectAccountPayload
  | WalletsGen.LinkedExistingAccountPayload
  | WalletsGen.AccountUpdateReceivedPayload
  | WalletsGen.AccountsReceivedPayload
const loadAssets = (
  state: TypedState,
  action:
    | WalletsGen.LoadAssetsPayload
    | WalletsGen.SelectAccountPayload
    | WalletsGen.LinkedExistingAccountPayload
    | WalletsGen.AccountUpdateReceivedPayload
    | WalletsGen.AccountsReceivedPayload,
  logger: Saga.SagaLogger
) => {
  if (actionHasError(action)) {
    return
  }

  if (!state.config.loggedIn) {
    logger.error('not logged in')
    return
  }
  let accountID
  switch (action.type) {
    case WalletsGen.loadAssets:
    case WalletsGen.linkedExistingAccount:
    case WalletsGen.selectAccount:
      accountID = action.payload.accountID
      break
    case WalletsGen.accountUpdateReceived:
      accountID = action.payload.account.accountID
      break
    case WalletsGen.accountsReceived:
      // this covers the case when you create a new account
      // a bit overkill since it'll do this for accounts we've already loaded
      // TODO cut loads down to only the ones we need
      accountID = state.wallets.selectedAccount
      break
    default:
      return Flow.ifFlowComplainsAboutThisFunctionYouHaventHandledAllCasesInASwitch(action)
  }
  // check that we've loaded the account, don't load assets if we don't have the account
  accountID = Constants.getAccount(state, accountID).accountID
  if (accountID && accountID !== Types.noAccountID) {
    return RPCStellarTypes.localGetAccountAssetsLocalRpcPromise({accountID}, Constants.checkOnlineWaitingKey)
      .then(res =>
        WalletsGen.createAssetsReceived({
          accountID,
          assets: (res || []).map(assets => Constants.assetsResultToAssets(assets)),
        })
      )
      .catch(err => handleSelectAccountError(action, 'selecting account', err))
  }
}

const createPaymentsReceived = (accountID, payments, pending, allowClearOldestUnread) =>
  WalletsGen.createPaymentsReceived({
    accountID,
    allowClearOldestUnread,
    oldestUnread: payments.oldestUnread
      ? Types.rpcPaymentIDToPaymentID(payments.oldestUnread)
      : Types.noPaymentID,
    paymentCursor: payments.cursor,
    payments: (payments.payments || [])
      .map(elem => Constants.rpcPaymentResultToPaymentResult(elem, 'history'))
      .filter(Boolean),
    pending: (pending || [])
      .map(elem => Constants.rpcPaymentResultToPaymentResult(elem, 'pending'))
      .filter(Boolean),
  })

type LoadPaymentsActions =
  | WalletsGen.LoadPaymentsPayload
  | WalletsGen.SelectAccountPayload
  | WalletsGen.LinkedExistingAccountPayload
const loadPayments = (state, action: LoadPaymentsActions, logger: Saga.SagaLogger) => {
  if (!state.config.loggedIn) {
    logger.error('not logged in')
    return
  }
  if (actionHasError(action)) {
    return
  }
  return (
    (!!(
      action.type === WalletsGen.selectAccount &&
      action.payload.accountID &&
      action.payload.accountID !== Types.noAccountID
    ) ||
      Constants.getAccount(state, action.payload.accountID).accountID !== Types.noAccountID) &&
    Promise.all([
      RPCStellarTypes.localGetPendingPaymentsLocalRpcPromise({accountID: action.payload.accountID}),
      RPCStellarTypes.localGetPaymentsLocalRpcPromise({accountID: action.payload.accountID}),
    ]).then(([pending, payments]) =>
      createPaymentsReceived(action.payload.accountID, payments, pending, true)
    )
  )
}

const loadMorePayments = (
  state: TypedState,
  action: WalletsGen.LoadMorePaymentsPayload,
  logger: Saga.SagaLogger
) => {
  if (!state.config.loggedIn) {
    logger.error('not logged in')
    return
  }
  const cursor = state.wallets.paymentCursorMap.get(action.payload.accountID)
  return (
    cursor &&
    RPCStellarTypes.localGetPaymentsLocalRpcPromise({accountID: action.payload.accountID, cursor}).then(
      payments => createPaymentsReceived(action.payload.accountID, payments, [], false)
    )
  )
}

// We only need to load these once per session
const loadDisplayCurrencies = (
  state: TypedState,
  action: WalletsGen.LoadDisplayCurrenciesPayload | WalletsGen.OpenSendRequestFormPayload
) =>
  !Constants.displayCurrenciesLoaded(state) &&
  RPCStellarTypes.localGetDisplayCurrenciesLocalRpcPromise().then(res =>
    WalletsGen.createDisplayCurrenciesReceived({
      currencies: (res || []).map(c => Constants.currencyResultToCurrency(c)),
    })
  )

const loadSendAssetChoices = (_: TypedState, action: WalletsGen.LoadSendAssetChoicesPayload) =>
  RPCStellarTypes.localGetSendAssetChoicesLocalRpcPromise({
    from: action.payload.from,
    to: action.payload.to,
  })
    .then(res => {
      // The result is dropped here. See PICNIC-84 for fixing it.
      res && WalletsGen.createSendAssetChoicesReceived({sendAssetChoices: res})
    })
    .catch(err => {
      logger.warn(`Error: ${err.desc}`)
    })

const loadDisplayCurrency = (_: TypedState, action: WalletsGen.LoadDisplayCurrencyPayload) => {
  let accountID = action.payload.accountID
  if (accountID && !Types.isValidAccountID(accountID)) {
    accountID = null
  }
  return RPCStellarTypes.localGetDisplayCurrencyLocalRpcPromise(
    {accountID: accountID},
    Constants.getDisplayCurrencyWaitingKey(accountID || Types.noAccountID)
  ).then(res =>
    WalletsGen.createDisplayCurrencyReceived({
      accountID: accountID,
      currency: Constants.makeCurrency(res),
      setBuildingCurrency: action.payload.setBuildingCurrency,
    })
  )
}

const setInflationDestination = (_, action: WalletsGen.SetInflationDestinationPayload) => {
  const accountID = action.payload.accountID
  if (!accountID || !Types.isValidAccountID(accountID)) {
    return
  }
  return RPCStellarTypes.localSetInflationDestinationLocalRpcPromise(
    {
      accountID,
      destination: action.payload.destination,
    },

    Constants.inflationDestinationWaitingKey
  )
    .then(() =>
      WalletsGen.createInflationDestinationReceived({
        accountID,
        selected: Constants.makeAccountInflationDestination({
          accountID: action.payload.destination,
          name: action.payload.name,
        }),
      })
    )
    .catch(error =>
      WalletsGen.createInflationDestinationReceivedError({
        error: error.message,
      })
    )
}

const loadInflationDestination = (_: TypedState, action: WalletsGen.LoadInflationDestinationPayload) => {
  const accountID = action.payload.accountID
  if (!accountID || !Types.isValidAccountID(accountID)) {
    return
  }
  return Promise.all([
    RPCStellarTypes.localGetInflationDestinationLocalRpcPromise({accountID}),
    RPCStellarTypes.localGetPredefinedInflationDestinationsLocalRpcPromise(),
  ]).then(([dest, predefs]) => {
    const options = (predefs || []).map(p =>
      Constants.makeInflationDestination({
        address: Types.stringToAccountID(p.accountID),
        link: p.url,
        name: p.name,
        recommended: p.recommended,
      })
    )

    return WalletsGen.createInflationDestinationReceived({
      accountID,
      options,
      selected: Constants.inflationDestResultToAccountInflationDest(dest),
    })
  })
}

const loadExternalPartners = () =>
  RPCStellarTypes.localGetPartnerUrlsLocalRpcPromise().then(partners =>
    WalletsGen.createExternalPartnersReceived({externalPartners: I.List(partners || [])})
  )

const refreshAssets = (_: TypedState, action: WalletsGen.DisplayCurrencyReceivedPayload) =>
  action.payload.accountID ? WalletsGen.createLoadAssets({accountID: action.payload.accountID}) : undefined

const changeDisplayCurrency = (_: TypedState, action: WalletsGen.ChangeDisplayCurrencyPayload) =>
  RPCStellarTypes.localChangeDisplayCurrencyLocalRpcPromise(
    {
      accountID: action.payload.accountID,
      currency: action.payload.code, // called currency, though it is a code
    },
    Constants.changeDisplayCurrencyWaitingKey
  ).then(_ => WalletsGen.createLoadDisplayCurrency({accountID: action.payload.accountID}))

const changeAccountName = (_: TypedState, action: WalletsGen.ChangeAccountNamePayload) =>
  RPCStellarTypes.localChangeWalletAccountNameLocalRpcPromise(
    {
      accountID: action.payload.accountID,
      newName: action.payload.name,
    },
    Constants.changeAccountNameWaitingKey
  ).then(res => WalletsGen.createChangedAccountName({accountID: action.payload.accountID}))

const deleteAccount = (_: TypedState, action: WalletsGen.DeleteAccountPayload) =>
  RPCStellarTypes.localDeleteWalletAccountLocalRpcPromise(
    {
      accountID: action.payload.accountID,
      userAcknowledged: 'yes',
    },
    Constants.deleteAccountWaitingKey
  ).then(res => WalletsGen.createDeletedAccount())

const setAccountAsDefault = (_: TypedState, action: WalletsGen.SetAccountAsDefaultPayload) =>
  RPCStellarTypes.localSetWalletAccountAsDefaultLocalRpcPromise(
    {accountID: action.payload.accountID},
    Constants.setAccountAsDefaultWaitingKey
  ).then(res => WalletsGen.createDidSetAccountAsDefault({accountID: action.payload.accountID}))

const loadPaymentDetail = (
  state: TypedState,
  action: WalletsGen.LoadPaymentDetailPayload,
  logger: Saga.SagaLogger
) =>
  RPCStellarTypes.localGetPaymentDetailsLocalRpcPromise(
    {
      accountID: action.payload.accountID,
      id: Types.paymentIDToRPCPaymentID(action.payload.paymentID),
    },
    [Constants.checkOnlineWaitingKey, Constants.getRequestDetailsWaitingKey(action.payload.paymentID)]
  )
    .then(res =>
      WalletsGen.createPaymentDetailReceived({
        accountID: action.payload.accountID,
        payment: Constants.rpcPaymentDetailToPaymentDetail(res),
      })
    )
    .catch(err => {
      // No need to throw black bars -- handled by Reloadable.
      logger.warn(err.desc)
    })

const markAsRead = (state: TypedState, action: WalletsGen.MarkAsReadPayload, logger: Saga.SagaLogger) =>
  RPCStellarTypes.localMarkAsReadLocalRpcPromise({
    accountID: action.payload.accountID,
    mostRecentID: Types.paymentIDToRPCPaymentID(action.payload.mostRecentID),
  }).catch(err => {
    // No need to throw black bars.
    logger.warn(err.desc)
  })

const linkExistingAccount = (
  state: TypedState,
  action: WalletsGen.LinkExistingAccountPayload,
  logger: Saga.SagaLogger
) => {
  const {name, secretKey} = action.payload
  return RPCStellarTypes.localLinkNewWalletAccountLocalRpcPromise(
    {
      name,
      secretKey: secretKey.stringValue(),
    },
    Constants.linkExistingWaitingKey
  )
    .then(accountIDString => Types.stringToAccountID(accountIDString))
    .then(accountID =>
      WalletsGen.createLinkedExistingAccount({
        accountID,
        setBuildingTo: action.payload.setBuildingTo,
        showOnCreation: action.payload.showOnCreation,
      })
    )
    .catch(err => {
      logger.warn(`Error: ${err.desc}`)
      return WalletsGen.createLinkedExistingAccountError({error: err.desc, name, secretKey})
    })
}

const validateAccountName = (
  state: TypedState,
  action: WalletsGen.ValidateAccountNamePayload,
  logger: Saga.SagaLogger
) => {
  const {name} = action.payload
  return RPCStellarTypes.localValidateAccountNameLocalRpcPromise(
    {name},
    Constants.validateAccountNameWaitingKey
  )
    .then(() => WalletsGen.createValidatedAccountName({name}))
    .catch(err => {
      logger.warn(`Error: ${err.desc}`)
      return WalletsGen.createValidatedAccountNameError({error: err.desc, name})
    })
}

const validateSecretKey = (
  _: TypedState,
  action: WalletsGen.ValidateSecretKeyPayload,
  logger: Saga.SagaLogger
) => {
  const {secretKey} = action.payload
  return RPCStellarTypes.localValidateSecretKeyLocalRpcPromise(
    {secretKey: secretKey.stringValue()},
    Constants.validateSecretKeyWaitingKey
  )
    .then(() => WalletsGen.createValidatedSecretKey({secretKey}))
    .catch(err => {
      logger.warn(`Error: ${err.desc}`)
      return WalletsGen.createValidatedSecretKeyError({error: err.desc, secretKey})
    })
}

const deletedAccount = (state: TypedState) => {
  const a = state.wallets.accountMap.find(account => account.isDefault)
  return (
    a &&
    WalletsGen.createSelectAccount({
      accountID: a.accountID,
      reason: 'auto-selected',
      show: true,
    })
  )
}

export const hasShowOnCreation = <F, T extends {}, G extends {showOnCreation: F}>(a: T | G): a is G =>
  a && Object.prototype.hasOwnProperty.call(a, 'showOnCreation')

const createdOrLinkedAccount = (
  _: TypedState,
  action: WalletsGen.CreatedNewAccountPayload | WalletsGen.LinkedExistingAccountPayload
) => {
  if (actionHasError(action)) {
    // Create new account failed, don't nav
    return
  }
  if (action.payload && hasShowOnCreation(action.payload)) {
    return WalletsGen.createSelectAccount({
      accountID: action.payload.accountID,
      reason: 'auto-selected',
      show: true,
    })
  }
  if (action.payload && typeof action.payload.setBuildingTo) {
    return WalletsGen.createSetBuildingTo({to: action.payload.accountID})
  }
  return RouteTreeGen.createNavigateUp()
}

const navigateUp = (
  _: TypedState,
  action: WalletsGen.DidSetAccountAsDefaultPayload | WalletsGen.ChangedAccountNamePayload
) => {
  if (actionHasError(action)) {
    // we don't want to nav on error
    return
  }
  return RouteTreeGen.createNavigateUp()
}

const navigateToAccount = (_: TypedState, action: WalletsGen.SelectAccountPayload) => {
  if (action.type === WalletsGen.selectAccount && !action.payload.show) {
    // we don't want to show, don't nav
    return
  }

  return [
    RouteTreeGen.createClearModals(),
    RouteTreeGen.createResetStack({
      actions: isMobile ? [RouteTreeGen.createNavigateAppend({path: [SettingsConstants.walletsTab]})] : [],
      index: isMobile ? 1 : 0,
      tab: isMobile ? Tabs.settingsTab : Tabs.walletsTab,
    }),
  ]
}

const navigateToTransaction = (_: TypedState, action: WalletsGen.ShowTransactionPayload) => {
  const {accountID, paymentID} = action.payload
  const actions: Array<TypedActions> = [
    WalletsGen.createSelectAccount({accountID, reason: 'show-transaction'}),
  ]
  actions.push(
    RouteTreeGen.createNavigateAppend({
      path: [{props: {accountID, paymentID}, selected: 'transactionDetails'}],
    })
  )
  return actions
}

const exportSecretKey = (_: TypedState, action: WalletsGen.ExportSecretKeyPayload) =>
  RPCStellarTypes.localGetWalletAccountSecretKeyLocalRpcPromise({accountID: action.payload.accountID}).then(
    res =>
      WalletsGen.createSecretKeyReceived({
        accountID: action.payload.accountID,
        secretKey: new HiddenString(res),
      })
  )

const maybeSelectDefaultAccount = (
  state: TypedState,
  action: WalletsGen.AccountsReceivedPayload,
  logger: Saga.SagaLogger
) => {
  if (!state.config.loggedIn) {
    logger.error('not logged in')
    return
  }
  if (state.wallets.selectedAccount === Types.noAccountID) {
    const maybeDefaultAccount = state.wallets.accountMap.find(account => account.isDefault)
    if (maybeDefaultAccount) {
      return WalletsGen.createSelectAccount({
        accountID: maybeDefaultAccount.accountID,
        reason: 'auto-selected',
      })
    }
  }
}

const cancelPayment = (
  state: TypedState,
  action: WalletsGen.CancelPaymentPayload,
  logger: Saga.SagaLogger
) => {
  const {paymentID, showAccount} = action.payload
  const pid = Types.paymentIDToString(paymentID)
  logger.info(`cancelling payment with ID ${pid}`)
  return RPCStellarTypes.localCancelPaymentLocalRpcPromise(
    {paymentID: Types.paymentIDToRPCPaymentID(paymentID)},
    Constants.cancelPaymentWaitingKey(paymentID)
  )
    .then(_ => {
      logger.info(`successfully cancelled payment with ID ${pid}`)
      if (showAccount) {
        return WalletsGen.createSelectAccount({
          accountID: Constants.getSelectedAccount(state),
          reason: 'auto-selected',
          show: true,
        })
      }
    })
    .catch(err => {
      logger.error(`failed to cancel payment with ID ${pid}. Error: ${err.message}`)
      throw err
    })
}

const cancelRequest = (state: TypedState, action: WalletsGen.CancelRequestPayload, logger: Saga.SagaLogger) =>
  RPCStellarTypes.localCancelRequestLocalRpcPromise({reqID: action.payload.requestID}).catch(err =>
    logger.error(`Error: ${err.message}`)
  )

const maybeNavigateAwayFromSendForm = () => {
  const path = Router2Constants.getModalStack()
  const actions: Array<TypedActions> = []
  // pop off any routes that are part of the popup
  path.reverse().some(p => {
    if (Constants.sendRequestFormRoutes.includes(p.routeName)) {
      actions.push(RouteTreeGen.createNavigateUp())
      return false
    }
    // we're done
    return true
  })
  return actions
}

const maybeNavigateToConversation = (
  _: TypedState,
  action: WalletsGen.RequestedPaymentPayload,
  logger: Saga.SagaLogger
) => {
  logger.info('Navigating to conversation because we requested a payment')
  return Chat2Gen.createPreviewConversation({
    participants: [action.payload.requestee],
    reason: 'requestedPayment',
  })
}

const accountDetailsUpdate = (_: TypedState, action: EngineGen.Stellar1NotifyAccountDetailsUpdatePayload) =>
  WalletsGen.createAccountUpdateReceived({
    account: Constants.accountResultToAccount(action.payload.params.account),
  })

const accountsUpdate = (
  _: TypedState,
  action: EngineGen.Stellar1NotifyRecentPaymentsUpdatePayload,
  logger: Saga.SagaLogger
) =>
  WalletsGen.createAccountsReceived({
    // @ts-ignore codemod-issue
    accounts: (action.payload.params.accounts || []).map(account => {
      if (!account.accountID) {
        logger.error(`Found empty accountID, name: ${account.name} isDefault: ${String(account.isDefault)}`)
      }
      return Constants.accountResultToAccount(account)
    }),
  })

const pendingPaymentsUpdate = (
  _: TypedState,
  action: EngineGen.Stellar1NotifyPendingPaymentsUpdatePayload,
  logger: Saga.SagaLogger
) => {
  const {accountID: _accountID, pending: _pending} = action.payload.params
  if (!_pending) {
    logger.warn(`no pending payments in payload`)
    return
  }
  const accountID = Types.stringToAccountID(_accountID)
  const pending = _pending.map(p => Constants.rpcPaymentResultToPaymentResult(p, 'pending'))
  return WalletsGen.createPendingPaymentsReceived({accountID, pending})
}

const recentPaymentsUpdate = (_: TypedState, action: EngineGen.Stellar1NotifyRecentPaymentsUpdatePayload) => {
  const {
    accountID,
    firstPage: {payments, cursor, oldestUnread},
  } = action.payload.params
  return WalletsGen.createRecentPaymentsReceived({
    accountID: Types.stringToAccountID(accountID),
    oldestUnread: oldestUnread ? Types.rpcPaymentIDToPaymentID(oldestUnread) : Types.noPaymentID,
    paymentCursor: cursor || null,
    payments: (payments || [])
      .map(elem => Constants.rpcPaymentResultToPaymentResult(elem, 'history'))
      .filter(Boolean),
  })
}

const paymentReviewed = (_: TypedState, action: EngineGen.Stellar1UiPaymentReviewedPayload) => {
  const {
    msg: {bid, reviewID, seqno, banners, nextButton},
  } = action.payload.params
  return WalletsGen.createReviewedPaymentReceived({banners, bid, nextButton, reviewID, seqno})
}

// maybe just clear always?
const maybeClearErrors = (_: TypedState) => WalletsGen.createClearErrors()

const receivedBadgeState = (_: TypedState, action: NotificationsGen.ReceivedBadgeStatePayload) =>
  WalletsGen.createBadgesUpdated({accounts: action.payload.badgeState.unreadWalletAccounts || []})

const acceptDisclaimer = (_: TypedState) =>
  RPCStellarTypes.localAcceptDisclaimerLocalRpcPromise(undefined, Constants.acceptDisclaimerWaitingKey).catch(
    e => {
      // disclaimer screen handles showing error
      // reset delay state
      return WalletsGen.createResetAcceptingDisclaimer()
    }
  )

const checkDisclaimer = (state: TypedState, _: WalletsGen.CheckDisclaimerPayload, logger: Saga.SagaLogger) =>
  RPCStellarTypes.localHasAcceptedDisclaimerLocalRpcPromise()
    .then(accepted => {
      const actions: Array<Action> = [WalletsGen.createWalletDisclaimerReceived({accepted})]
      if (accepted) {
        // in new nav we could be in a modal anywhere in the app right now
        actions.push(RouteTreeGen.createClearModals())
        actions.push(RouteTreeGen.createSwitchTab({tab: isMobile ? Tabs.settingsTab : Tabs.walletsTab}))
        if (isMobile) {
          actions.push(RouteTreeGen.createNavigateAppend({path: [SettingsConstants.walletsTab]}))
        }
      }
      return actions
    })
    .catch(err => logger.error(`Error checking wallet disclaimer: ${err.message}`))

const maybeNavToLinkExisting = (_: TypedState, action: WalletsGen.CheckDisclaimerPayload) =>
  action.payload.nextScreen === 'linkExisting' &&
  RouteTreeGen.createNavigateTo({
    path: [...Constants.rootWalletPath, ...(isMobile ? ['linkExisting'] : ['wallet', 'linkExisting'])],
  })

const rejectDisclaimer = (state: TypedState, _: WalletsGen.RejectDisclaimerPayload) =>
  isMobile ? RouteTreeGen.createNavigateUp() : RouteTreeGen.createSwitchTab({tab: Tabs.peopleTab})

const loadMobileOnlyMode = (
  _: TypedState,
  action: WalletsGen.LoadMobileOnlyModePayload | WalletsGen.SelectAccountPayload,
  logger: Saga.SagaLogger
) => {
  let accountID = action.payload.accountID
  if (!accountID || accountID === Types.noAccountID) {
    logger.warn('invalid account ID, bailing')
    return
  }
  return RPCStellarTypes.localIsAccountMobileOnlyLocalRpcPromise({
    accountID,
  })
    .then(res =>
      WalletsGen.createLoadedMobileOnlyMode({
        accountID,
        enabled: res,
      })
    )
    .catch(err => handleSelectAccountError(action, 'loading mobile only mode', err))
}

const changeMobileOnlyMode = (_: TypedState, action: WalletsGen.ChangeMobileOnlyModePayload) => {
  let accountID = action.payload.accountID
  let f = action.payload.enabled
    ? RPCStellarTypes.localSetAccountMobileOnlyLocalRpcPromise
    : RPCStellarTypes.localSetAccountAllDevicesLocalRpcPromise
  return f({accountID}, Constants.setAccountMobileOnlyWaitingKey(accountID)).then(res => [
    WalletsGen.createLoadedMobileOnlyMode({accountID, enabled: action.payload.enabled}),
    WalletsGen.createLoadMobileOnlyMode({accountID}),
  ])
}

const writeLastSentXLM = (
  state: TypedState,
  action: WalletsGen.SetLastSentXLMPayload,
  logger: Saga.SagaLogger
) => {
  if (action.payload.writeFile) {
    logger.info(`Writing config stellar.lastSentXLM: ${String(state.wallets.lastSentXLM)}`)
    return RPCTypes.configSetValueRpcPromise({
      path: 'stellar.lastSentXLM',
      value: {b: state.wallets.lastSentXLM, isNull: false},
    }).catch(err => logger.error(`Error: ${err.message}`))
  }
}

const readLastSentXLM = (
  _: TypedState,
  __: ConfigGen.DaemonHandshakeDonePayload,
  logger: Saga.SagaLogger
) => {
  logger.info(`Reading config`)
  return RPCTypes.configGetValueRpcPromise({path: 'stellar.lastSentXLM'})
    .then(result => {
      const value = !result.isNull && !!result.b
      logger.info(`Successfully read config: ${String(value)}`)
      return WalletsGen.createSetLastSentXLM({lastSentXLM: value, writeFile: false})
    })
    .catch(err => {
      err.message.includes('no such key') ? null : logger.error(`Error reading config: ${err.message}`)
    })
}

const exitFailedPayment = (state: TypedState, _: WalletsGen.ExitFailedPaymentPayload) => {
  const accountID = state.wallets.builtPayment.from
  return [
    WalletsGen.createAbandonPayment(),
    WalletsGen.createSelectAccount({accountID, reason: 'auto-selected', show: true}),
    WalletsGen.createLoadPayments({accountID}),
  ]
}

const changeAirdrop = (_: TypedState, action: WalletsGen.ChangeAirdropPayload) =>
  RPCStellarTypes.localAirdropRegisterLocalRpcPromise(
    {register: action.payload.accept},
    Constants.airdropWaitingKey
  ).then(() => WalletsGen.createUpdateAirdropState()) // reload

type AirdropDetailsJSONType = {
  header?: {
    body?: string | null
    title?: string | null
  } | null
  sections?: Array<{
    icon?: string | null
    section?: string | null
    lines?: Array<{
      bullet?: boolean | null
      text?: string | null
    } | null> | null
  } | null> | null
} | null

const updateAirdropDetails = (
  _: TypedState,
  __: WalletsGen.UpdateAirdropStatePayload | ConfigGen.DaemonHandshakeDonePayload,
  logger: Saga.SagaLogger
) =>
  RPCStellarTypes.localAirdropDetailsLocalRpcPromise(undefined, Constants.airdropWaitingKey)
    .then(response => {
      const json: AirdropDetailsJSONType = JSON.parse(response.details)
      return WalletsGen.createUpdatedAirdropDetails({
        details: Constants.makeAirdropDetailsResponse({
          header: Constants.makeAirdropDetailsHeader({
            body: (json && json.header && json.header.body) || '',
            title: (json && json.header && json.header.title) || '',
          }),
          sections: I.List(
            ((json && json.sections) || []).map(section =>
              Constants.makeAirdropDetailsSection({
                icon: (section && section.icon) || '',
                lines: I.List(
                  ((section && section.lines) || []).map(l =>
                    Constants.makeAirdropDetailsLine({
                      bullet: (l && l.bullet) || false,
                      text: (l && l.text) || '',
                    })
                  )
                ),
                section: (section && section.section) || '',
              })
            )
          ),
        }),
        isPromoted: response.isPromoted,
      })
    })
    .catch(e => {
      logger.info(e)
    })

const updateAirdropState = (
  _: TypedState,
  __: WalletsGen.UpdateAirdropStatePayload | ConfigGen.DaemonHandshakeDonePayload,
  logger: Saga.SagaLogger
) =>
  RPCStellarTypes.localAirdropStatusLocalRpcPromise(undefined, Constants.airdropWaitingKey)
    .then(({state, rows}) => {
      let airdropState = 'loading'
      switch (state) {
        case 'accepted':
        case 'qualified':
        case 'unqualified':
          airdropState = state
          break
        default:
          logger.error('Invalid airdropstate', state)
      }

      let airdropQualifications = (rows || []).map(r =>
        Constants.makeAirdropQualification({
          subTitle: r.subtitle || '',
          title: r.title || '',
          valid: r.valid || false,
        })
      )

      // @ts-ignore codemod issue
      return WalletsGen.createUpdatedAirdropState({airdropQualifications, airdropState})
    })
    .catch(e => {
      logger.info(e)
    })

const hideAirdropBanner = (): TypedActions =>
  GregorGen.createUpdateCategory({body: 'true', category: Constants.airdropBannerKey})
const gregorPushState = (_: TypedState, action: GregorGen.PushStatePayload) =>
  WalletsGen.createUpdateAirdropBannerState({
    show: !action.payload.state.find(i => i.item.category === Constants.airdropBannerKey),
  })

const assetDescriptionOrNativeToRpcAsset = (
  asset: 'native' | Types.AssetDescription
): RPCStellarTypes.Asset => ({
  code: asset === 'native' ? '' : asset.code,
  desc: '',
  infoUrl: '',
  infoUrlText: '',
  issuer: asset === 'native' ? '' : asset.issuerAccountID,
  issuerName: '',
  type: asset === 'native' ? 'native' : asset.code.length > 4 ? 'credit_alphanum12' : 'credit_alphanum4',
  verifiedDomain: asset === 'native' ? '' : asset.issuerVerifiedDomain,
})

const rpcAssetToAssetDescriptionOrNative = (asset: RPCStellarTypes.Asset): Types.AssetDescriptionOrNative =>
  asset.type === 'native'
    ? 'native'
    : Constants.makeAssetDescription({
        code: asset.code,
        infoUrl: asset.infoUrl,
        infoUrlText: asset.infoUrlText,
        issuerAccountID: asset.issuer,
        issuerName: asset.issuerName,
        issuerVerifiedDomain: asset.verifiedDomain,
      })

const balancesToAction = (
  balances: Array<RPCStellarTypes.Balance>,
  accountID: Types.AccountID,
  username: string
) => {
  const {assets, limitsMutable} = balances.reduce(
    // @ts-ignore TODO fix reduce type here
    ({assets, limitsMutable}, balance) => {
      const assetDescriptionOrNative = rpcAssetToAssetDescriptionOrNative(balance.asset)
      return assetDescriptionOrNative === 'native'
        ? {assets, limitsMutable}
        : {
            assets: [...assets, assetDescriptionOrNative],
            limitsMutable: limitsMutable.set(
              Types.assetDescriptionToAssetID(assetDescriptionOrNative),
              Number.parseFloat(balance.limit) || 0
            ),
          }
    },
    {assets: [], limitsMutable: I.Map<Types.AssetID, number>().asMutable()}
  )
  return [
    ...(accountID !== Types.noAccountID
      ? [
          WalletsGen.createSetTrustlineAcceptedAssets({
            accountID,
            assets,
            limits: limitsMutable.asImmutable(),
          }),
        ]
      : []),
    ...(username
      ? [
          WalletsGen.createSetTrustlineAcceptedAssetsByUsername({
            assets,
            limits: limitsMutable.asImmutable(),
            username,
          }),
        ]
      : []),
  ]
}

const refreshTrustlineAcceptedAssets = (_: TypedState, {payload: {accountID}}) =>
  accountID !== Types.noAccountID &&
  RPCStellarTypes.localGetTrustlinesLocalRpcPromise(
    {accountID},
    Constants.refreshTrustlineAcceptedAssetsWaitingKey(accountID)
  ).then(balances => balancesToAction(balances || [], accountID, ''))

const refreshTrustlineAcceptedAssetsByUsername = (_: TypedState, {payload: {username}}) =>
  !!username &&
  RPCStellarTypes.localGetTrustlinesForRecipientLocalRpcPromise(
    {recipient: username},
    Constants.refreshTrustlineAcceptedAssetsWaitingKey(username)
  ).then(({trustlines}) => balancesToAction(trustlines || [], Types.noAccountID, username))

const refreshTrustlinePopularAssets = () =>
  RPCStellarTypes.localListPopularAssetsLocalRpcPromise().then(({assets, totalCount}) =>
    WalletsGen.createSetTrustlinePopularAssets({
      assets: assets
        ? (assets
            .map((asset: RPCStellarTypes.Asset) => rpcAssetToAssetDescriptionOrNative(asset))
            .filter(asset => asset !== 'native') as Array<Types.AssetDescription>)
        : [],
      totalCount,
    })
  )

const addTrustline = (state: TypedState, {payload: {accountID, assetID}}) => {
  const asset = state.wallets.trustline.assetMap.get(assetID, Constants.emptyAssetDescription)
  return (
    asset !== Constants.emptyAssetDescription &&
    RPCStellarTypes.localAddTrustlineLocalRpcPromise(
      {
        accountID: accountID,
        limit: '',
        trustline: {assetCode: asset.code, issuer: asset.issuerAccountID},
      },
      Constants.addTrustlineWaitingKey(accountID, assetID)
    ).then(() => WalletsGen.createRefreshTrustlineAcceptedAssets({accountID}))
  )
}

const deleteTrustline = (state: TypedState, {payload: {accountID, assetID}}) => {
  const asset = state.wallets.trustline.assetMap.get(assetID, Constants.emptyAssetDescription)
  return (
    asset !== Constants.emptyAssetDescription &&
    RPCStellarTypes.localDeleteTrustlineLocalRpcPromise(
      {
        accountID: accountID,
        trustline: {assetCode: asset.code, issuer: asset.issuerAccountID},
      },
      Constants.deleteTrustlineWaitingKey(accountID, assetID)
    ).then(() => WalletsGen.createRefreshTrustlineAcceptedAssets({accountID}))
  )
}

let lastSearchText = ''
const searchTrustlineAssets = (_: TypedState, {payload: {text}}) => {
  lastSearchText = text
  return text
    ? RPCStellarTypes.localFuzzyAssetSearchLocalRpcPromise(
        {searchString: text},
        Constants.searchTrustlineAssetsWaitingKey
      ).then(
        assets =>
          text === lastSearchText &&
          WalletsGen.createSetTrustlineSearchResults({
            assets: assets
              ? (assets
                  .map(rpcAsset => rpcAssetToAssetDescriptionOrNative(rpcAsset))
                  .filter(asset => asset !== 'native') as Array<Types.AssetDescription>)
              : [],
          })
      )
    : WalletsGen.createClearTrustlineSearchResults()
}

const paymentPathToRpcPaymentPath = (paymentPath: Types.PaymentPath): RPCStellarTypes.PaymentPath => ({
  destinationAmount: paymentPath.destinationAmount,
  destinationAsset: assetDescriptionOrNativeToRpcAsset(paymentPath.destinationAsset),
  path: paymentPath.path.toArray().map(ad => assetDescriptionOrNativeToRpcAsset(ad)),
  sourceAmount: paymentPath.sourceAmount,
  sourceAmountMax: paymentPath.sourceAmountMax,
  sourceAsset: assetDescriptionOrNativeToRpcAsset(paymentPath.sourceAsset),
  sourceInsufficientBalance: paymentPath.sourceInsufficientBalance,
})

const rpcPaymentPathToPaymentPath = (rpcPaymentPath: RPCStellarTypes.PaymentPath) =>
  Constants.makePaymentPath({
    destinationAmount: rpcPaymentPath.destinationAmount,
    destinationAsset: rpcAssetToAssetDescriptionOrNative(rpcPaymentPath.destinationAsset),
    path: I.List(
      rpcPaymentPath.path
        ? rpcPaymentPath.path.map(rpcAsset => rpcAssetToAssetDescriptionOrNative(rpcAsset))
        : []
    ),
    sourceAmount: rpcPaymentPath.sourceAmount,
    sourceAmountMax: rpcPaymentPath.sourceAmountMax,
    sourceAsset: rpcAssetToAssetDescriptionOrNative(rpcPaymentPath.sourceAsset),
    sourceInsufficientBalance: rpcPaymentPath.sourceInsufficientBalance,
  })

<<<<<<< HEAD
const calculateBuildingAdvanced = (
  state: TypedState,
  action: WalletsGen.CalculateBuildingAdvancedPayload
) => {
  const {forSEP7} = action.payload
  let amount = state.wallets.buildingAdvanced.recipientAmount
  let destinationAsset = assetDescriptionOrNativeToRpcAsset(state.wallets.buildingAdvanced.recipientAsset)
  let from = state.wallets.buildingAdvanced.senderAccountID
  let sourceAsset = assetDescriptionOrNativeToRpcAsset(state.wallets.buildingAdvanced.senderAsset)
  let to = state.wallets.buildingAdvanced.recipient
  if (forSEP7) {
    amount = state.wallets.sep7ConfirmInfo.amount
    destinationAsset = assetDescriptionOrNativeToRpcAsset(Constants.makeAssetDescription({
      code: state.wallets.sep7ConfirmInfo.assetCode,
      issuerAccountID: state.wallets.sep7ConfirmInfo.assetIssuer,
    }))
    from = Constants.getDefaultAccountID(state)
    sourceAsset = assetDescriptionOrNativeToRpcAsset('native')
    to = state.wallets.sep7ConfirmInfo.recipient
  }
  return RPCStellarTypes.localFindPaymentPathLocalRpcPromise(
=======
const calculateBuildingAdvanced = (state: TypedState) =>
  RPCStellarTypes.localFindPaymentPathLocalRpcPromise(
>>>>>>> ef7ece57
    {
      amount,
      destinationAsset,
      from,
      sourceAsset,
      to,
    },
    Constants.calculateBuildingAdvancedWaitingKey
  )
    .then(res => {
      const {
        amountError,
        destinationAccount,
        destinationDisplay,
        exchangeRate,
        fullPath,
        sourceDisplay,
        sourceMaxDisplay,
      } = res
      return WalletsGen.createSetBuiltPaymentAdvanced({
        builtPaymentAdvanced: Constants.makeBuiltPaymentAdvanced({
          amountError,
          destinationAccount,
          destinationDisplay,
          exchangeRate,
          fullPath: rpcPaymentPathToPaymentPath(fullPath),
          noPathFoundError: false,
          readyToSend: !amountError,
          sourceDisplay,
          sourceMaxDisplay,
        }),
        forSEP7: action.payload.forSEP7,
      })
    })
    .catch(error => {
      if (error && error.desc === 'no payment path found') {
        return WalletsGen.createSetBuiltPaymentAdvanced({
          builtPaymentAdvanced: Constants.makeBuiltPaymentAdvanced({
            noPathFoundError: true,
            readyToSend: false,
          }),
          forSEP7: action.payload.forSEP7,
        })
      }
      throw error
    })
}

const sendPaymentAdvanced = (state: TypedState) =>
  RPCStellarTypes.localSendPathLocalRpcPromise(
    {
      note: state.wallets.buildingAdvanced.secretNote.stringValue(),
      path: paymentPathToRpcPaymentPath(state.wallets.builtPaymentAdvanced.fullPath),
      publicNote: state.wallets.buildingAdvanced.publicMemo.stringValue(),
      recipient: state.wallets.buildingAdvanced.recipient,
      source: state.wallets.buildingAdvanced.senderAccountID,
    },
    Constants.sendPaymentAdvancedWaitingKey
  ).then(() => RouteTreeGen.createClearModals())

function* loadStaticConfig(state: TypedState, action: ConfigGen.DaemonHandshakePayload, logger) {
  if (state.wallets.staticConfig) {
    return
  }
  yield Saga.put(
    ConfigGen.createDaemonHandshakeWait({
      increment: true,
      name: 'wallets.loadStatic',
      version: action.payload.version,
    })
  )
  const loadAction = yield RPCStellarTypes.localGetStaticConfigLocalRpcPromise().then(res =>
    WalletsGen.createStaticConfigLoaded({
      staticConfig: I.Record(res)(),
    })
  )

  if (loadAction) {
    yield Saga.put(loadAction)
  }
  yield Saga.put(
    ConfigGen.createDaemonHandshakeWait({
      increment: false,
      name: 'wallets.loadStatic',
      version: action.payload.version,
    })
  )
}

function* walletsSaga(): Saga.SagaGenerator<any, any> {
  yield* Saga.chainAction<WalletsGen.CreateNewAccountPayload>(
    WalletsGen.createNewAccount,
    createNewAccount,
    'createNewAccount'
  )
  yield* Saga.chainAction<
    | WalletsGen.LoadAccountsPayload
    | WalletsGen.CreatedNewAccountPayload
    | WalletsGen.LinkedExistingAccountPayload
    | WalletsGen.ChangedAccountNamePayload
    | WalletsGen.DeletedAccountPayload
  >(
    [
      WalletsGen.loadAccounts,
      WalletsGen.createdNewAccount,
      WalletsGen.linkedExistingAccount,
      WalletsGen.changedAccountName,
      WalletsGen.deletedAccount,
    ],
    loadAccounts,
    'loadAccounts'
  )
  yield* Saga.chainAction<
    | WalletsGen.LoadAssetsPayload
    | WalletsGen.SelectAccountPayload
    | WalletsGen.LinkedExistingAccountPayload
    | WalletsGen.AccountUpdateReceivedPayload
    | WalletsGen.AccountsReceivedPayload
  >(
    [
      WalletsGen.loadAssets,
      WalletsGen.selectAccount,
      WalletsGen.linkedExistingAccount,
      WalletsGen.accountUpdateReceived,
      WalletsGen.accountsReceived,
    ],
    loadAssets,
    'loadAssets'
  )
  yield* Saga.chainAction(
    [WalletsGen.loadPayments, WalletsGen.selectAccount, WalletsGen.linkedExistingAccount],
    loadPayments,
    'loadPayments'
  )
  yield* Saga.chainAction<WalletsGen.LoadMorePaymentsPayload>(
    WalletsGen.loadMorePayments,
    loadMorePayments,
    'loadMorePayments'
  )
  yield* Saga.chainAction<WalletsGen.DeleteAccountPayload>(
    WalletsGen.deleteAccount,
    deleteAccount,
    'deleteAccount'
  )
  yield* Saga.chainAction<WalletsGen.LoadPaymentDetailPayload>(
    WalletsGen.loadPaymentDetail,
    loadPaymentDetail,
    'loadPaymentDetail'
  )
  yield* Saga.chainAction<WalletsGen.MarkAsReadPayload>(WalletsGen.markAsRead, markAsRead, 'markAsRead')
  yield* Saga.chainAction<WalletsGen.LinkExistingAccountPayload>(
    WalletsGen.linkExistingAccount,
    linkExistingAccount,
    'linkExistingAccount'
  )
  yield* Saga.chainAction<WalletsGen.ValidateAccountNamePayload>(
    WalletsGen.validateAccountName,
    validateAccountName,
    'validateAccountName'
  )
  yield* Saga.chainAction<WalletsGen.ValidateSecretKeyPayload>(
    WalletsGen.validateSecretKey,
    validateSecretKey,
    'validateSecretKey'
  )
  yield* Saga.chainAction<WalletsGen.ExportSecretKeyPayload>(
    WalletsGen.exportSecretKey,
    exportSecretKey,
    'exportSecretKey'
  )
  yield* Saga.chainAction<WalletsGen.LoadDisplayCurrenciesPayload | WalletsGen.OpenSendRequestFormPayload>(
    [WalletsGen.loadDisplayCurrencies, WalletsGen.openSendRequestForm],
    loadDisplayCurrencies,
    'loadDisplayCurrencies'
  )
  yield* Saga.chainAction<WalletsGen.LoadSendAssetChoicesPayload>(
    WalletsGen.loadSendAssetChoices,
    loadSendAssetChoices,
    'loadSendAssetChoices'
  )
  yield* Saga.chainAction<WalletsGen.LoadDisplayCurrencyPayload>(
    WalletsGen.loadDisplayCurrency,
    loadDisplayCurrency,
    'loadDisplayCurrency'
  )
  yield* Saga.chainAction<WalletsGen.LoadInflationDestinationPayload>(
    WalletsGen.loadInflationDestination,
    loadInflationDestination,
    'loadInflationDestination'
  )
  yield* Saga.chainAction<WalletsGen.LoadExternalPartnersPayload>(
    WalletsGen.loadExternalPartners,
    loadExternalPartners,
    'loadExternalPartners'
  )
  yield* Saga.chainAction<WalletsGen.SetInflationDestinationPayload>(
    WalletsGen.setInflationDestination,
    setInflationDestination,
    'setInflationDestination'
  )
  yield* Saga.chainAction<WalletsGen.DisplayCurrencyReceivedPayload>(
    WalletsGen.displayCurrencyReceived,
    refreshAssets,
    'refreshAssets'
  )
  yield* Saga.chainAction<WalletsGen.ChangeDisplayCurrencyPayload>(
    WalletsGen.changeDisplayCurrency,
    changeDisplayCurrency,
    'changeDisplayCurrency'
  )
  yield* Saga.chainAction<WalletsGen.SetAccountAsDefaultPayload>(
    WalletsGen.setAccountAsDefault,
    setAccountAsDefault,
    'setAccountAsDefault'
  )
  yield* Saga.chainAction<WalletsGen.ChangeAccountNamePayload>(
    WalletsGen.changeAccountName,
    changeAccountName,
    'changeAccountName'
  )
  yield* Saga.chainAction<WalletsGen.SelectAccountPayload>(
    WalletsGen.selectAccount,
    navigateToAccount,
    'navigateToAccount'
  )
  yield* Saga.chainAction<WalletsGen.ShowTransactionPayload>(
    WalletsGen.showTransaction,
    navigateToTransaction,
    'navigateToTransaction'
  )
  yield* Saga.chainAction<WalletsGen.DidSetAccountAsDefaultPayload | WalletsGen.ChangedAccountNamePayload>(
    [WalletsGen.didSetAccountAsDefault, WalletsGen.changedAccountName],
    navigateUp,
    'navigateUp'
  )
  yield* Saga.chainAction<WalletsGen.CreatedNewAccountPayload | WalletsGen.LinkedExistingAccountPayload>(
    [WalletsGen.createdNewAccount, WalletsGen.linkedExistingAccount],
    createdOrLinkedAccount,
    'createdOrLinkedAccount'
  )
  yield* Saga.chainAction<WalletsGen.AccountsReceivedPayload>(
    WalletsGen.accountsReceived,
    maybeSelectDefaultAccount,
    'maybeSelectDefaultAccount'
  )

  // We don't call this for publicMemo/secretNote so the button doesn't
  // spinner as you type
  yield* Saga.chainAction<WalletsGen.BuildPaymentPayload>(
    WalletsGen.buildPayment,
    buildPayment,
    'buildPayment'
  )
  yield* Saga.chainAction<
    | WalletsGen.SetBuildingAmountPayload
    | WalletsGen.SetBuildingCurrencyPayload
    | WalletsGen.SetBuildingFromPayload
    | WalletsGen.SetBuildingIsRequestPayload
    | WalletsGen.SetBuildingToPayload
    | WalletsGen.DisplayCurrencyReceivedPayload
    | WalletsGen.BuildingPaymentIDReceivedPayload
  >(
    [
      WalletsGen.setBuildingAmount,
      WalletsGen.setBuildingCurrency,
      WalletsGen.setBuildingFrom,
      WalletsGen.setBuildingIsRequest,
      WalletsGen.setBuildingTo,
      WalletsGen.displayCurrencyReceived,
      WalletsGen.buildingPaymentIDReceived,
    ],
    spawnBuildPayment,
    'spawnBuildPayment'
  )
  yield* Saga.chainAction<WalletsGen.OpenSendRequestFormPayload>(
    WalletsGen.openSendRequestForm,
    openSendRequestForm,
    'openSendRequestForm'
  )
  yield* Saga.chainAction<WalletsGen.ReviewPaymentPayload>(
    WalletsGen.reviewPayment,
    reviewPayment,
    'reviewPayment'
  )
  yield* Saga.chainAction<WalletsGen.OpenSendRequestFormPayload>(
    WalletsGen.openSendRequestForm,
    startPayment,
    'startPayment'
  )
  yield* Saga.chainAction<WalletsGen.AccountsReceivedPayload>(
    WalletsGen.accountsReceived,
    maybePopulateBuildingCurrency,
    'maybePopulateBuildingCurrency'
  )

  yield* Saga.chainAction<WalletsGen.DeletedAccountPayload>(
    WalletsGen.deletedAccount,
    deletedAccount,
    'deletedAccount'
  )

  yield* Saga.chainAction<WalletsGen.SendPaymentPayload>(WalletsGen.sendPayment, sendPayment, 'sendPayment')
  yield* Saga.chainAction<WalletsGen.SentPaymentPayload | WalletsGen.RequestedPaymentPayload>(
    [WalletsGen.sentPayment, WalletsGen.requestedPayment],
    setLastSentXLM,
    'setLastSentXLM'
  )
  yield* Saga.chainAction<WalletsGen.SentPaymentPayload | WalletsGen.RequestedPaymentPayload>(
    [WalletsGen.sentPayment, WalletsGen.requestedPayment],
    clearBuilding,
    'clearBuilding'
  )
  yield* Saga.chainAction<WalletsGen.SentPaymentPayload>(WalletsGen.sentPayment, clearBuiltPayment)
  yield* Saga.chainAction<WalletsGen.SentPaymentPayload | WalletsGen.AbandonPaymentPayload>(
    [WalletsGen.sentPayment, WalletsGen.abandonPayment],
    clearErrors,
    'clearErrors'
  )

  yield* Saga.chainAction<WalletsGen.SentPaymentPayload | WalletsGen.AbandonPaymentPayload>(
    [WalletsGen.abandonPayment, WalletsGen.sentPayment],
    maybeNavigateAwayFromSendForm,
    'maybeNavigateAwayFromSendForm'
  )

  yield* Saga.chainGenerator<WalletsGen.RequestPaymentPayload>(
    WalletsGen.requestPayment,
    requestPayment,
    'requestPayment'
  )
  yield* Saga.chainAction<WalletsGen.RequestedPaymentPayload | WalletsGen.AbandonPaymentPayload>(
    [WalletsGen.requestedPayment, WalletsGen.abandonPayment],
    clearBuiltRequest,
    'clearBuiltRequest'
  )
  yield* Saga.chainAction<WalletsGen.RequestedPaymentPayload>(
    WalletsGen.requestedPayment,
    maybeNavigateToConversation,
    'maybeNavigateToConversation'
  )

  // Effects of abandoning payments
  yield* Saga.chainAction<WalletsGen.AbandonPaymentPayload>(
    WalletsGen.abandonPayment,
    stopPayment,
    'stopPayment'
  )

  yield* Saga.chainAction<WalletsGen.ExitFailedPaymentPayload>(
    WalletsGen.exitFailedPayment,
    exitFailedPayment,
    'exitFailedPayment'
  )
  yield* Saga.chainAction<WalletsGen.CancelRequestPayload>(
    WalletsGen.cancelRequest,
    cancelRequest,
    'cancelRequest'
  )
  yield* Saga.chainAction<WalletsGen.CancelPaymentPayload>(
    WalletsGen.cancelPayment,
    cancelPayment,
    'cancelPayment'
  )

  // Clear some errors on navigateUp, clear new txs on switchTab
  yield* Saga.chainAction<RouteTreeGen.NavigateUpPayload>(
    RouteTreeGen.navigateUp,
    maybeClearErrors,
    'maybeClearErrors'
  )

  yield* Saga.chainAction<NotificationsGen.ReceivedBadgeStatePayload>(
    NotificationsGen.receivedBadgeState,
    receivedBadgeState,
    'receivedBadgeState'
  )

  yield* Saga.chainAction<
    | WalletsGen.LoadAccountsPayload
    | ConfigGen.BootstrapStatusLoadedPayload
    | WalletsGen.LoadWalletDisclaimerPayload
  >(
    [WalletsGen.loadAccounts, ConfigGen.bootstrapStatusLoaded, WalletsGen.loadWalletDisclaimer],
    loadWalletDisclaimer,
    'loadWalletDisclaimer'
  )
  yield* Saga.chainAction<WalletsGen.AcceptDisclaimerPayload>(
    WalletsGen.acceptDisclaimer,
    acceptDisclaimer,
    'acceptDisclaimer'
  )
  yield* Saga.chainAction<WalletsGen.CheckDisclaimerPayload>(
    WalletsGen.checkDisclaimer,
    checkDisclaimer,
    'checkDisclaimer'
  )
  yield* Saga.chainAction<WalletsGen.CheckDisclaimerPayload>(
    WalletsGen.checkDisclaimer,
    maybeNavToLinkExisting,
    'maybeNavToLinkExisting'
  )
  yield* Saga.chainAction<WalletsGen.RejectDisclaimerPayload>(
    WalletsGen.rejectDisclaimer,
    rejectDisclaimer,
    'rejectDisclaimer'
  )

  yield* Saga.chainAction<WalletsGen.LoadMobileOnlyModePayload | WalletsGen.SelectAccountPayload>(
    [WalletsGen.loadMobileOnlyMode, WalletsGen.selectAccount],
    loadMobileOnlyMode,
    'loadMobileOnlyMode'
  )
  yield* Saga.chainAction<WalletsGen.ChangeMobileOnlyModePayload>(
    WalletsGen.changeMobileOnlyMode,
    changeMobileOnlyMode,
    'changeMobileOnlyMode'
  )
  yield* Saga.chainAction<WalletsGen.SetLastSentXLMPayload>(
    WalletsGen.setLastSentXLM,
    writeLastSentXLM,
    'writeLastSentXLM'
  )
  yield* Saga.chainAction<ConfigGen.DaemonHandshakeDonePayload>(
    ConfigGen.daemonHandshakeDone,
    readLastSentXLM,
    'readLastSentXLM'
  )
  yield* Saga.chainAction<EngineGen.Stellar1NotifyAccountDetailsUpdatePayload>(
    EngineGen.stellar1NotifyAccountDetailsUpdate,
    accountDetailsUpdate,
    'accountDetailsUpdate'
  )
  yield* Saga.chainAction(EngineGen.stellar1NotifyAccountsUpdate, accountsUpdate, 'accountsUpdate')
  yield* Saga.chainAction<EngineGen.Stellar1NotifyPendingPaymentsUpdatePayload>(
    EngineGen.stellar1NotifyPendingPaymentsUpdate,
    pendingPaymentsUpdate,
    'pendingPaymentsUpdate'
  )
  yield* Saga.chainAction<EngineGen.Stellar1NotifyRecentPaymentsUpdatePayload>(
    EngineGen.stellar1NotifyRecentPaymentsUpdate,
    recentPaymentsUpdate,
    'recentPaymentsUpdate'
  )
  yield* Saga.chainAction<EngineGen.Stellar1UiPaymentReviewedPayload>(
    EngineGen.stellar1UiPaymentReviewed,
    paymentReviewed,
    'paymentReviewed'
  )
  yield* Saga.chainAction<WalletsGen.ValidateSEP7LinkPayload>(
    WalletsGen.validateSEP7Link,
    validateSEP7Link,
    'validateSEP7Link'
  )

  yield* Saga.chainAction<WalletsGen.AcceptSEP7PayPayload>(
    WalletsGen.acceptSEP7Pay,
    acceptSEP7Pay,
    'acceptSEP7Pay'
  )
  yield* Saga.chainAction<WalletsGen.AcceptSEP7TxPayload>(
    WalletsGen.acceptSEP7Tx,
    acceptSEP7Tx,
    'acceptSEP7Tx'
  )

  if (flags.airdrop) {
    yield* Saga.chainAction<GregorGen.PushStatePayload>(
      GregorGen.pushState,
      gregorPushState,
      'gregorPushState'
    )
    yield* Saga.chainAction<WalletsGen.ChangeAirdropPayload>(
      WalletsGen.changeAirdrop,
      changeAirdrop,
      'changeAirdrop'
    )
    yield* Saga.chainAction<WalletsGen.UpdateAirdropStatePayload | ConfigGen.DaemonHandshakeDonePayload>(
      [WalletsGen.updateAirdropDetails, ConfigGen.daemonHandshakeDone],
      updateAirdropDetails,
      'updateAirdropDetails'
    )
    yield* Saga.chainAction<WalletsGen.UpdateAirdropStatePayload | ConfigGen.DaemonHandshakeDonePayload>(
      [WalletsGen.updateAirdropState, ConfigGen.daemonHandshakeDone],
      updateAirdropState,
      'updateAirdropState'
    )
    yield* Saga.chainAction(
      [WalletsGen.hideAirdropBanner, WalletsGen.changeAirdrop],
      hideAirdropBanner,
      'hideAirdropBanner'
    )
  }

  yield* Saga.chainAction<WalletsGen.RefreshTrustlineAcceptedAssetsPayload>(
    WalletsGen.refreshTrustlineAcceptedAssets,
    refreshTrustlineAcceptedAssets,
    'refreshTrustlineAcceptedAssets'
  )
  yield* Saga.chainAction<WalletsGen.RefreshTrustlineAcceptedAssetsByUsernamePayload>(
    WalletsGen.refreshTrustlineAcceptedAssetsByUsername,
    refreshTrustlineAcceptedAssetsByUsername,
    'refreshTrustlineAcceptedAssetsByUsername'
  )
  yield* Saga.chainAction<WalletsGen.RefreshTrustlinePopularAssetsPayload>(
    WalletsGen.refreshTrustlinePopularAssets,
    refreshTrustlinePopularAssets,
    'refreshTrustlinePopularAssets'
  )
  yield* Saga.chainAction<WalletsGen.AddTrustlinePayload>(
    WalletsGen.addTrustline,
    addTrustline,
    'addTrustline'
  )
  yield* Saga.chainAction<WalletsGen.DeleteTrustlinePayload>(
    WalletsGen.deleteTrustline,
    deleteTrustline,
    'deleteTrustline'
  )
  yield* Saga.chainAction<WalletsGen.SetTrustlineSearchTextPayload>(
    WalletsGen.setTrustlineSearchText,
    searchTrustlineAssets,
    'searchTrustlineAssets'
  )
  yield* Saga.chainAction<WalletsGen.CalculateBuildingAdvancedPayload>(
    WalletsGen.calculateBuildingAdvanced,
    calculateBuildingAdvanced,
    'calculateBuildingAdvanced'
  )
  yield* Saga.chainAction<WalletsGen.SendPaymentPayload>(
    WalletsGen.sendPaymentAdvanced,
    sendPaymentAdvanced,
    'sendPaymentAdvanced'
  )
  yield* Saga.chainGenerator<ConfigGen.DaemonHandshakePayload>(
    ConfigGen.daemonHandshake,
    loadStaticConfig,
    'loadStaticConfig'
  )
}

export default walletsSaga<|MERGE_RESOLUTION|>--- conflicted
+++ resolved
@@ -20,11 +20,7 @@
 import flags from '../util/feature-flags'
 import {RPCError} from '../util/errors'
 import {isMobile} from '../constants/platform'
-<<<<<<< HEAD
 import {actionHasError, TypedActions, TypedState} from '../util/container'
-=======
-import {TypedState, actionHasError, TypedActions} from '../util/container'
->>>>>>> ef7ece57
 import {Action} from 'redux'
 
 const stateToBuildRequestParams = (state: TypedState) => ({
@@ -1333,7 +1329,6 @@
     sourceInsufficientBalance: rpcPaymentPath.sourceInsufficientBalance,
   })
 
-<<<<<<< HEAD
 const calculateBuildingAdvanced = (
   state: TypedState,
   action: WalletsGen.CalculateBuildingAdvancedPayload
@@ -1355,10 +1350,6 @@
     to = state.wallets.sep7ConfirmInfo.recipient
   }
   return RPCStellarTypes.localFindPaymentPathLocalRpcPromise(
-=======
-const calculateBuildingAdvanced = (state: TypedState) =>
-  RPCStellarTypes.localFindPaymentPathLocalRpcPromise(
->>>>>>> ef7ece57
     {
       amount,
       destinationAsset,
