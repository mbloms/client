package io.keybase.ossifrage;

import android.app.Application;
import android.content.Context;

import androidx.multidex.MultiDex;

import com.evernote.android.job.JobManager;
import com.facebook.react.PackageList;
import com.facebook.imagepipeline.core.ImagePipelineConfig;
import com.facebook.react.ReactApplication;
import com.facebook.react.ReactNativeHost;
import com.facebook.react.ReactPackage;
import com.facebook.react.bridge.NativeModule;
import com.facebook.react.bridge.ReactApplicationContext;
import com.facebook.react.shell.MainPackageConfig;
import com.facebook.soloader.SoLoader;
<<<<<<< HEAD
=======
import com.RNFetchBlob.RNFetchBlobPackage;
import com.reactnativecommunity.webview.RNCWebViewPackage;
import com.rt2zz.reactnativecontacts.ReactNativeContacts;
import com.dylanvann.fastimage.FastImageViewPackage;

>>>>>>> b660e9f3
import com.airbnb.android.react.lottie.LottiePackage;

import java.util.ArrayList;
import java.util.Arrays;
import java.util.List;

import io.keybase.ossifrage.modules.StorybookConstants;
import io.keybase.ossifrage.modules.BackgroundJobCreator;
import io.keybase.ossifrage.modules.BackgroundSyncJob;
import io.keybase.ossifrage.modules.NativeLogger;
import io.keybase.ossifrage.generated.BasePackageList;

import org.unimodules.adapters.react.ModuleRegistryAdapter;
import org.unimodules.adapters.react.ReactModuleRegistryProvider;
import org.unimodules.core.interfaces.SingletonModule;

public class MainApplication extends Application implements ReactApplication {
    private final ReactModuleRegistryProvider mModuleRegistryProvider = new ReactModuleRegistryProvider(new BasePackageList().getPackageList(), Arrays.<SingletonModule>asList());

    @Override
    protected void attachBaseContext(Context base) {
        super.attachBaseContext(base);
        MultiDex.install(this);
    }

    @Override
    public void onCreate() {
        NativeLogger.info("MainApplication created");
        super.onCreate();
        SoLoader.init(this, /* native exopackage */ false);
        JobManager manager = JobManager.create(this);
        manager.addJobCreator(new BackgroundJobCreator());

        // Make sure exactly one background job is scheduled.
        int numBackgroundJobs = manager.getAllJobRequestsForTag(BackgroundSyncJob.TAG).size();
        if (numBackgroundJobs == 0) {
            BackgroundSyncJob.scheduleJob();
        } else if (numBackgroundJobs > 1) {
            manager.cancelAllForTag(BackgroundSyncJob.TAG);
            BackgroundSyncJob.scheduleJob();
        }
    }

    private final ReactNativeHost mReactNativeHost = new ReactNativeHost(this) {

        @Override
        public boolean getUseDeveloperSupport() {
            return BuildConfig.DEBUG;
        }

        @Override
        protected List<ReactPackage> getPackages() {
            Context context = getApplicationContext();
            // limit fresco memory
            ImagePipelineConfig frescoConfig = ImagePipelineConfig
                    .newBuilder(context)
                    .setBitmapMemoryCacheParamsSupplier(new CustomBitmapMemoryCacheParamsSupplier(context))
                    .build();

            MainPackageConfig appConfig = new MainPackageConfig.Builder().setFrescoConfig(frescoConfig).build();

<<<<<<< HEAD
            @SuppressWarnings("UnnecessaryLocalVariable")
            List<ReactPackage> packages = new PackageList(this).getPackages();
            // new MainReactPackage(appConfig),// removed from rn-diff but maybe we need it for fresco config?
            packages.add(new KBReactPackage() {
                @Override
                public List<NativeModule> createNativeModules(ReactApplicationContext reactApplicationContext) {
                    if (BuildConfig.BUILD_TYPE == "storyBook") {
                        List<NativeModule> modules = new ArrayList<>();
                        modules.add(new StorybookConstants(reactApplicationContext));
                        return modules;
                    } else {
                        return super.createNativeModules(reactApplicationContext);
                    }
                }
            });

            packages.add(new LottiePackage());
            packages.add(new ModuleRegistryAdapter(mModuleRegistryProvider));

            return packages;
=======
            return Arrays.<ReactPackage>asList(
                    new MainReactPackage(appConfig),
                    new KBReactPackage() {
                        @Override
                        public List<NativeModule> createNativeModules(ReactApplicationContext reactApplicationContext) {
                            if (BuildConfig.BUILD_TYPE == "storyBook") {
                                List<NativeModule> modules = new ArrayList<>();
                                modules.add(new StorybookConstants(reactApplicationContext));
                                return modules;
                            } else {
                                return super.createNativeModules(reactApplicationContext);
                            }
                        }
                    },
                    new ReactNativePushNotificationPackage(),
                    new RNFetchBlobPackage(),
                    new ReactNativeContacts(),
                    new FastImageViewPackage(),
                    new LottiePackage(),
                    new RNGestureHandlerPackage(),
                    new RNScreensPackage(),
                    new NetInfoPackage(),
                    new RNCWebViewPackage(),
                    new ReactVideoPackage(),
                    new ReanimatedPackage(),
                    new ModuleRegistryAdapter(mModuleRegistryProvider)
            );
>>>>>>> b660e9f3
        }
        @Override
        protected String getJSMainModuleName() {
            return "index";
        }
    };

    @Override
    public ReactNativeHost getReactNativeHost() {
        return mReactNativeHost;
    }
}<|MERGE_RESOLUTION|>--- conflicted
+++ resolved
@@ -15,15 +15,6 @@
 import com.facebook.react.bridge.ReactApplicationContext;
 import com.facebook.react.shell.MainPackageConfig;
 import com.facebook.soloader.SoLoader;
-<<<<<<< HEAD
-=======
-import com.RNFetchBlob.RNFetchBlobPackage;
-import com.reactnativecommunity.webview.RNCWebViewPackage;
-import com.rt2zz.reactnativecontacts.ReactNativeContacts;
-import com.dylanvann.fastimage.FastImageViewPackage;
-
->>>>>>> b660e9f3
-import com.airbnb.android.react.lottie.LottiePackage;
 
 import java.util.ArrayList;
 import java.util.Arrays;
@@ -84,7 +75,6 @@
 
             MainPackageConfig appConfig = new MainPackageConfig.Builder().setFrescoConfig(frescoConfig).build();
 
-<<<<<<< HEAD
             @SuppressWarnings("UnnecessaryLocalVariable")
             List<ReactPackage> packages = new PackageList(this).getPackages();
             // new MainReactPackage(appConfig),// removed from rn-diff but maybe we need it for fresco config?
@@ -101,39 +91,9 @@
                 }
             });
 
-            packages.add(new LottiePackage());
             packages.add(new ModuleRegistryAdapter(mModuleRegistryProvider));
 
             return packages;
-=======
-            return Arrays.<ReactPackage>asList(
-                    new MainReactPackage(appConfig),
-                    new KBReactPackage() {
-                        @Override
-                        public List<NativeModule> createNativeModules(ReactApplicationContext reactApplicationContext) {
-                            if (BuildConfig.BUILD_TYPE == "storyBook") {
-                                List<NativeModule> modules = new ArrayList<>();
-                                modules.add(new StorybookConstants(reactApplicationContext));
-                                return modules;
-                            } else {
-                                return super.createNativeModules(reactApplicationContext);
-                            }
-                        }
-                    },
-                    new ReactNativePushNotificationPackage(),
-                    new RNFetchBlobPackage(),
-                    new ReactNativeContacts(),
-                    new FastImageViewPackage(),
-                    new LottiePackage(),
-                    new RNGestureHandlerPackage(),
-                    new RNScreensPackage(),
-                    new NetInfoPackage(),
-                    new RNCWebViewPackage(),
-                    new ReactVideoPackage(),
-                    new ReanimatedPackage(),
-                    new ModuleRegistryAdapter(mModuleRegistryProvider)
-            );
->>>>>>> b660e9f3
         }
         @Override
         protected String getJSMainModuleName() {
