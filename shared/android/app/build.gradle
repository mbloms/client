--- conflicted
+++ resolved
@@ -250,10 +250,7 @@
     implementation project(':react-native-camera')
     implementation project(':react-native-fetch-blob')
     implementation project(':react-native-contacts')
-<<<<<<< HEAD
-=======
     implementation project(':react-native-fast-image')
->>>>>>> a6dbbabc
     implementation project(':lottie-react-native')
     implementation project(':react-native-gesture-handler')
     implementation project(':react-native-screens')
