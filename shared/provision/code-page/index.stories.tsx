import * as React from 'react'
import * as Sb from '../../stories/storybook'
import CodePage2 from '.'
import {Box2, QRNotAuthorized} from '../../common-adapters'

const textCodeShort = 'scrub disagree sheriff holiday cabin habit mushroom member'
const textCodeLong = textCodeShort + ' four'
// Not using the container on purpose since i want every variant
const derivedProps = (
  currentDeviceAlreadyProvisioned: boolean,
  currentDeviceType: 'desktop' | 'mobile',
  otherDeviceName: string,
  otherDeviceType: 'desktop' | 'mobile'
) => {
  const currentDeviceName = currentDeviceAlreadyProvisioned
    ? currentDeviceType === 'mobile'
      ? 'oldPhone6'
      : 'oldMacMini'
    : ''
  return {
    currentDeviceAlreadyProvisioned,
    currentDeviceName,
    currentDeviceType,
    error: '',
    onBack: Sb.action('onBack'),
<<<<<<< HEAD
    onHeyWait: Sb.action('onHeyWait'),
=======
    onClose: Sb.action('onClose'),
>>>>>>> 47f4201c
    onSubmitTextCode: Sb.action('onSubmitTextCode'),
    otherDeviceName,
    otherDeviceType,
    setHeaderBackgroundColor: Sb.action('setHeaderBackgroundColor'),
    textCode: otherDeviceType === 'mobile' || currentDeviceType === 'mobile' ? textCodeLong : textCodeShort,
  }
}

const QRScanProps = {
  mountKey: 'key',
  onOpenSettings: Sb.action('onOpenSettings'),
  onSubmitTextCode: Sb.action('onSubmitTextCode'),
  waiting: false,
}

const load = () => {
  Sb.storiesOf(`Provision/CodePage2`, module).add(
    "<Type1> adding Type2 means from that Type1 is provisioning Type2. <..> means we're seeing it from Type1's perspective.",
    () => null
  )

  // make it easy to see both sides of the provisioning
  const variants: Array<{
    current: 'desktop' | 'mobile'
    otherType: 'desktop' | 'mobile'
    provisioned: boolean
  }> = [
    {current: 'desktop', otherType: 'desktop', provisioned: true},
    {current: 'desktop', otherType: 'desktop', provisioned: false},
    {current: 'mobile', otherType: 'mobile', provisioned: true},
    {current: 'mobile', otherType: 'mobile', provisioned: false},
    {current: 'mobile', otherType: 'desktop', provisioned: true},
    {current: 'desktop', otherType: 'mobile', provisioned: false},
    {current: 'mobile', otherType: 'desktop', provisioned: false},
    {current: 'desktop', otherType: 'mobile', provisioned: true},
  ]

  let s = Sb.storiesOf(`Provision/CodePage2`, module).addDecorator(
    Sb.createPropProviderWithCommon({
      // @ts-ignore codemode issue
      QRScan: QRScanProps,
      QRScanNotAuthorized: {
        // @ts-ignore codemode issue
        onOpenSettings: Sb.action('onOpenSettings'),
      },
    })
  )
  variants.forEach(({current, provisioned, otherType}) => {
    let otherName
    switch (otherType) {
      case 'desktop':
        otherName = 'newMacbookPro13'
        break
      case 'mobile':
        otherName = 'newiPhoneX'
        break
      default:
        otherName = ''
    }

    // We're looking at this from current's perspective
    const currentTypeName = `<${current}>`
    const n1 = provisioned ? currentTypeName : otherType
    const n2 = provisioned ? otherType : currentTypeName
    const storyName = `${n1} adding ${n2}`

    const tabs = [null, ...CodePage2._validTabs(current, otherType)]
    tabs.forEach(
      tab =>
        (s = s.add(`${storyName} (tab: ${tab || 'defaultTab'})`, () => (
          <CodePage2 {...derivedProps(provisioned, current, otherName, otherType)} tabOverride={tab as any} />
        )))
    )
  })

  s = s.add('EnterText with error', () => (
    <CodePage2
      {...derivedProps(true, 'desktop', 'computer', 'desktop')}
      error="Invalid secret code. Please try again."
      tabOverride="enterText"
    />
  ))
  s = s.add('QR Scan Not Authorized', () => (
    <Box2 direction="vertical" style={{height: 200, width: 200}}>
      <QRNotAuthorized />
    </Box2>
  ))

  s = Sb.storiesOf(`Provision/CodePage2`, module)
    .addDecorator(
      Sb.createPropProviderWithCommon({
        // @ts-ignore codemode issue
        QRScan: {...QRScanProps, waiting: true},
      })
    )
    .add('QR Scan waiting', () => (
      <CodePage2 {...derivedProps(true, 'mobile', 'mobile', 'mobile')} tabOverride="QR" />
    ))
}

export default load<|MERGE_RESOLUTION|>--- conflicted
+++ resolved
@@ -23,11 +23,7 @@
     currentDeviceType,
     error: '',
     onBack: Sb.action('onBack'),
-<<<<<<< HEAD
-    onHeyWait: Sb.action('onHeyWait'),
-=======
     onClose: Sb.action('onClose'),
->>>>>>> 47f4201c
     onSubmitTextCode: Sb.action('onSubmitTextCode'),
     otherDeviceName,
     otherDeviceType,
