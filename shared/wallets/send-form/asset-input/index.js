--- conflicted
+++ resolved
@@ -51,16 +51,7 @@
           error={!!this.props.warningAsset}
           value={this.props.value}
         />
-        {this.props.warningAsset &&
-          !this.props.warningPayee && (
-            <Kb.Text type="BodySmallError">
-              Your available to send is{' '}
-              <Kb.Text type="BodySmallExtrabold" style={{color: Styles.globalColors.red}}>
-                {this.props.warningAsset}
-              </Kb.Text>
-              .
-            </Kb.Text>
-          )}
+        <Available />
         {!!this.props.warningPayee && (
           <Kb.Text type="BodySmallError">
             {this.props.warningPayee} doesn't accept{' '}
@@ -69,60 +60,20 @@
             </Kb.Text>
             . Please pick another asset.
           </Kb.Text>
-<<<<<<< HEAD
         )}
         <Kb.Box2 direction="horizontal" fullWidth={true} gap="xtiny">
           <Kb.Text type="BodySmall" style={styles.labelMargin} selectable={true}>
             {this.props.bottomLabel}
           </Kb.Text>
-          <Kb.Icon
-            type="iconfont-question-mark"
-            color={Styles.globalColors.black_40}
-            fontSize={12}
-            onClick={this.props.onClickInfo}
-          />
         </Kb.Box2>
       </Kb.Box2>
     )
   }
+
   componentDidMount() {
     this.props.refresh()
   }
 }
-=======
-        </Kb.Box2>
-      }
-      containerStyle={styles.inputContainer}
-      style={styles.input}
-      onChangeText={t => {
-        if (!isNaN(+t) || t === '.') {
-          props.onChangeAmount(t)
-        }
-      }}
-      textType="HeaderBigExtrabold"
-      placeholder={props.inputPlaceholder}
-      placeholderColor={Styles.globalColors.purple2_40}
-      error={!!props.warningAsset}
-      value={props.value}
-    />
-    <Available />
-    {!!props.warningPayee && (
-      <Kb.Text type="BodySmallError">
-        {props.warningPayee} doesn't accept{' '}
-        <Kb.Text type="BodySmallSemibold" style={{color: Styles.globalColors.red}}>
-          {props.warningAsset}
-        </Kb.Text>
-        . Please pick another asset.
-      </Kb.Text>
-    )}
-    <Kb.Box2 direction="horizontal" fullWidth={true} gap="xtiny">
-      <Kb.Text type="BodySmall" style={styles.labelMargin} selectable={true}>
-        {props.bottomLabel}
-      </Kb.Text>
-    </Kb.Box2>
-  </Kb.Box2>
-)
->>>>>>> e643c8a2
 
 const styles = Styles.styleSheetCreate({
   unit: {
