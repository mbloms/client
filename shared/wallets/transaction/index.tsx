import * as React from 'react'
import * as Flow from '../../util/flow'
import * as Types from '../../constants/types/wallets'
import * as RPCTypes from '../../constants/types/rpc-stellar-gen'
import {capitalize} from 'lodash-es'
import {
  Avatar,
  Box2,
  ClickableBox,
  Icon,
  ConnectedUsernames,
  Text,
  WaitingButton,
} from '../../common-adapters'
import {collapseStyles, globalColors, globalMargins, platformStyles, styleSheetCreate} from '../../styles'
import {formatTimeForMessages, formatTimeForStellarTooltip} from '../../util/timestamp'
import {MarkdownMemo} from '../common'

type CounterpartyIconProps = {
  detailView?: boolean
  large: boolean
  onShowProfile: (username: string) => void
  counterparty: string
  counterpartyType: Types.CounterpartyType
}

const CounterpartyIcon = (props: CounterpartyIconProps) => {
  const size = props.large ? 48 : 32
  if (!props.counterparty && props.counterpartyType !== 'airdrop') {
    return <Icon type="icon-stellar-logo-grey-48" style={{height: size, width: size}} />
  }
  switch (props.counterpartyType) {
    case 'airdrop':
      return <Icon type="icon-airdrop-star-48" style={{height: size, width: size}} />
    case 'keybaseUser':
      return (
        <Avatar
          onClick={() => props.onShowProfile(props.counterparty)}
          username={props.counterparty}
          size={size}
        />
      )
    case 'stellarPublicKey':
      return <Icon type="icon-placeholder-secret-user-48" style={{height: size, width: size}} />
    case 'otherAccount':
      return (
        <Box2
          alignSelf="flex-start"
          direction="horizontal"
          style={collapseStyles([styles.transferIconContainer, {width: size}])}
        >
          <Icon
            color={globalColors.purple}
            sizeType={props.detailView ? 'Bigger' : 'Big'}
            style={collapseStyles([!props.detailView && styles.transferIcon])}
            type="iconfont-wallet-transfer"
          />
        </Box2>
      )
    default:
      throw new Error(`Unexpected counterpartyType ${props.counterpartyType}`)
  }
}

type CounterpartyTextProps = {
  counterparty: string
  counterpartyType: Types.CounterpartyType
  onShowProfile: (username: string) => void
  textType: 'Body' | 'BodySmall'
  textTypeSemibold: 'BodySemibold' | 'BodySmallSemibold'
  textTypeItalic: 'BodyItalic' | 'BodySmallItalic'
}

export const CounterpartyText = (props: CounterpartyTextProps) => {
  switch (props.counterpartyType) {
    case 'airdrop':
      return (
        <Text style={{color: globalColors.white}} type={props.textTypeSemibold}>
          Stellar airdrop
        </Text>
      )
    case 'keybaseUser':
      return (
        <ConnectedUsernames
          colorFollowing={true}
          colorBroken={true}
          inline={true}
          onUsernameClicked={props.onShowProfile}
          type={props.textTypeSemibold}
          underline={true}
          usernames={[props.counterparty]}
        />
      )
    case 'stellarPublicKey':
      const key = props.counterparty
      return (
        <Text type={props.textType} selectable={false} title={key}>
          {key.substr(0, 6) + '...' + key.substr(-5)}
        </Text>
      )
    case 'otherAccount':
      return <Text type={props.textTypeItalic}>{props.counterparty}</Text>
    default:
      throw new Error(`Unexpected counterpartyType ${props.counterpartyType}`)
  }
}

type DetailProps = {
  amountUser: string
  approxWorth: string
  canceled: boolean
  counterparty: string
  counterpartyType: Types.CounterpartyType
  detailView: boolean
  fromAirdrop: boolean
  isAdvanced: boolean
  isXLM: boolean
  issuerDescription: string
  large: boolean
  onShowProfile: (username: string) => void
  pending: boolean
  selectableText: boolean
  sourceAmount: string
  sourceAsset: string
  status: string
  summaryAdvanced?: string
  trustline?: RPCTypes.PaymentTrustlineLocal
  yourRole: Types.Role
}

const Detail = (props: DetailProps) => {
  const textType = props.large ? 'Body' : 'BodySmall'
  const textStyle = props.canceled || props.status === 'error' ? styles.lineThrough : null
  const textTypeItalic = props.large ? 'BodyItalic' : 'BodySmallItalic'
  const textTypeSemibold = props.large ? 'BodySemibold' : 'BodySmallSemibold'
  const textTypeExtrabold = props.large ? 'BodyExtrabold' : 'BodySmallExtrabold'
  // u2026 is an ellipsis
  const textSentenceEnd = props.detailView && props.pending ? '\u2026' : '.'

  if (props.isAdvanced) {
    if (props.trustline) {
      const assetCode = props.trustline.asset.code
      const assetIssuer = props.trustline.asset.verifiedDomain || 'Unknown'
      const asset = (
        <Text
          type={'BodySmall'}
          style={{textDecorationLine: props.trustline.remove ? 'line-through' : 'none'}}
        >
          <Text type="BodySmallBold">{assetCode}</Text>/{assetIssuer}
        </Text>
      )
      const verb = props.trustline.remove ? 'removed' : 'added'
      return (
        <Text type="BodySmall" style={{...styles.breakWord, ...textStyle}}>
          You {verb} a trustline: {asset}
        </Text>
      )
    }
    return (
      <Text type={textType} style={{...styles.breakWord, ...textStyle}}>
        {props.summaryAdvanced || 'This account was involved in a complex transaction.'}
      </Text>
    )
  }

  let amount
  if (props.issuerDescription) {
    // non-native asset
    amount = (
      <React.Fragment>
        <Text selectable={props.selectableText} type={textTypeExtrabold}>
          {props.amountUser}
        </Text>{' '}
        <Text selectable={props.selectableText} type={textType}>
          ({props.issuerDescription})
        </Text>
      </React.Fragment>
    )
  } else if (props.isXLM) {
    // purely, strictly lumens
    amount = (
      <React.Fragment>
        <Text selectable={props.selectableText} type={textTypeExtrabold}>
          {props.amountUser}
        </Text>
      </React.Fragment>
    )
  } else {
    // lumens sent with outside currency exchange rate
    amount = (
      <React.Fragment>
        Lumens worth{' '}
        <Text selectable={true} type={textTypeExtrabold}>
          {props.amountUser}
        </Text>
      </React.Fragment>
    )
  }

  const counterparty = () => (
    <CounterpartyText
      counterparty={props.counterparty}
      counterpartyType={props.counterpartyType}
      onShowProfile={props.onShowProfile}
      textType={textType}
      textTypeSemibold={textTypeSemibold}
      textTypeItalic={textTypeItalic}
    />
  )
  const approxWorth = props.approxWorth ? (
    <Text type={textType}>
      {' '}
      (approximately <Text type={textTypeExtrabold}>{props.approxWorth}</Text>)
    </Text>
  ) : (
    ''
  )

  switch (props.yourRole) {
    case 'airdrop':
      return (
        <Text type={textType} style={textStyle}>
          {counterparty()}
        </Text>
      )
    case 'senderOnly':
      if (props.counterpartyType === 'otherAccount') {
        const verbPhrase = props.pending ? 'Transferring' : 'You transferred'
        return (
          <Text type={textType} style={textStyle}>
            {verbPhrase} {amount} from this account to {counterparty()}
            {approxWorth}
            {textSentenceEnd}
          </Text>
        )
      } else {
        const verbPhrase = props.pending || props.canceled ? 'Sending' : 'You sent'
        return (
          <Text type={textType} style={textStyle}>
            {verbPhrase} {amount} to {counterparty()}
            {approxWorth}
            {textSentenceEnd}
          </Text>
        )
      }
    case 'receiverOnly':
      if (props.counterpartyType === 'otherAccount') {
        const verbPhrase = props.pending ? 'Transferring' : 'You transferred'
        return (
          <Text type={textType} style={textStyle}>
            {verbPhrase} {amount} from {counterparty()} to this account{approxWorth}
            {textSentenceEnd}
          </Text>
        )
      } else {
        const verbPhrase = props.pending || props.canceled ? 'sending' : 'sent you'
        return (
          <Text type={textType} style={textStyle}>
            {counterparty()} {verbPhrase} {amount}
            {approxWorth}
            {textSentenceEnd}
          </Text>
        )
      }
    case 'senderAndReceiver':
      const verbPhrase = props.pending ? 'Transferring' : 'You transferred'
      return (
        <Text type={textType} style={textStyle}>
          {verbPhrase} {amount} from this account to itself{approxWorth}
          {textSentenceEnd}
        </Text>
      )
    default:
      throw new Error(`Unexpected role ${props.yourRole}`)
  }
}

type AmountProps = {
  yourRole: Types.Role
  amountDescription: string
  sourceAmountDescription?: string
  canceled: boolean
  pending: boolean
  selectableText: boolean
}

const roleToColor = (role: Types.Role): string => {
  switch (role) {
    case 'airdrop':
      return globalColors.white
    case 'senderOnly':
      return globalColors.black
    case 'receiverOnly':
      return globalColors.green
    case 'senderAndReceiver':
      return globalColors.black
    case 'none':
      return globalColors.black
    default:
      throw new Error(`Unexpected role ${role}`)
  }
}

const getAmount = (role: Types.Role, amount: string, sourceAmount?: string): string => {
  switch (role) {
    case 'senderOnly':
      return `- ${sourceAmount || amount}`
    case 'airdrop':
    case 'receiverOnly':
      return `+ ${amount}`
    case 'senderAndReceiver':
      return '0 XLM'
    default:
      throw new Error(`Unexpected role ${role}`)
  }
}

const Amount = (props: AmountProps) => {
  const color = props.pending || props.canceled ? globalColors.black_20 : roleToColor(props.yourRole)

  const amount = getAmount(props.yourRole, props.amountDescription, props.sourceAmountDescription)
  return (
    <Text
      selectable={props.selectableText}
      style={collapseStyles([
        {color, flexShrink: 0, textAlign: 'right'},
        props.canceled && styles.lineThrough,
      ])}
      type="BodyExtrabold"
    >
      {amount}
    </Text>
  )
}

type TimestampErrorProps = {
  error: string
  status?: Types.StatusSimplified
}

export const TimestampError = (props: TimestampErrorProps) => (
  <Text type="BodySmallError">
    {props.status ? capitalize(props.status) + ' • ' : ''}
    The Stellar network did not approve this transaction - {props.error}
  </Text>
)

export const TimestampPending = () => (
  <Text type="BodySmall">The Stellar network hasn't confirmed your transaction.</Text>
)

type TimestampLineProps = {
  detailView: boolean | null
  error: string
  reverseColor?: boolean
  status: Types.StatusSimplified
  timestamp: Date | null
  selectableText: boolean
}

const TimestampLine = (props: TimestampLineProps) => {
  const timestamp = props.timestamp
  if (!timestamp) {
    return <TimestampPending />
  }
  const human = formatTimeForMessages(timestamp.getTime())
  const tooltip = formatTimeForStellarTooltip(timestamp)
  let status = capitalize(props.status)
  // 'claimable' -> show 'pending' and completed -> show nothing
  switch (status) {
    case 'Completed':
      status = null
      break
    case 'Claimable':
      status = 'Pending'
      break
    case 'Error':
      status = 'Failed'
      break
  }
  return (
    <Text
      selectable={props.selectableText}
      style={props.reverseColor && {color: globalColors.white}}
      title={tooltip}
      type="BodySmall"
    >
      {human}
      {status ? ` • ` : null}
      {!!status && (
        <Text selectable={props.selectableText} type={status === 'Failed' ? 'BodySmallError' : 'BodySmall'}>
          {status}
        </Text>
      )}
      {status === 'Failed' && !props.detailView && (
        <>
          {' '}
          (
          <Text selectable={props.selectableText} type="BodySmallSecondaryLink">
            see more
          </Text>
          )
        </>
      )}
    </Text>
  )
}

type ReadState = 'read' | 'unread' | 'oldestUnread'

export type Props = {
  amountUser: string // empty if sent with no display currency
  amountXLM: string
  approxWorth: string
  counterparty: string
  counterpartyType: Types.CounterpartyType
  detailView?: boolean
  fromAirdrop: boolean
  isAdvanced: boolean
  summaryAdvanced?: string
  // Ignored if counterpartyType is stellarPublicKey and yourRole is
  // receiverOnly.
  memo: string
  onCancelPayment: (() => void) | null
  onCancelPaymentWaitingKey: string
  // onShowProfile is used only when counterpartyType === 'keybaseUser'.
  onSelectTransaction?: (() => void) | null
  onShowProfile: (username: string) => void
  readState: ReadState
  selectableText: boolean
  sourceAmount: string
  sourceAsset: string
  status: Types.StatusSimplified
  statusDetail: string
  // A null timestamp means the transaction is still pending.
  timestamp: Date | null
  unread: boolean
  yourRole: Types.Role
  trustline?: RPCTypes.PaymentTrustlineLocal
  issuerDescription: string
}

export const Transaction = (props: Props) => {
  let showMemo: boolean
  switch (props.counterpartyType) {
    case 'airdrop':
      showMemo = false
      break
    case 'keybaseUser':
      showMemo = true
      break
    case 'stellarPublicKey':
      showMemo = props.yourRole !== 'receiverOnly'
      break
    case 'otherAccount':
      showMemo = !!props.memo
      break
    default:
      throw new Error(`Unexpected counterpartyType ${props.counterpartyType}`)
  }
  if (props.isAdvanced) {
    showMemo = !!props.memo
  }
  const large = true
  const pending = !props.timestamp || ['pending', 'claimable'].includes(props.status)
  const backgroundColor = props.fromAirdrop
    ? globalColors.purpleLight
<<<<<<< HEAD
    : (props.unread || pending) && !props.detailView
=======
    : props.unread && !props.detailView
>>>>>>> 9b8d06e9
    ? globalColors.blueLighter2
    : globalColors.white
  return (
    <Box2 direction="vertical" fullWidth={true} style={{backgroundColor}}>
      <ClickableBox onClick={props.onSelectTransaction}>
        <Box2 direction="horizontal" fullWidth={true} style={styles.container}>
          {!(props.isAdvanced && props.trustline) && (
            <CounterpartyIcon
              counterparty={props.counterparty}
              counterpartyType={props.counterpartyType}
              detailView={props.detailView}
              large={large}
              onShowProfile={props.onShowProfile}
            />
          )}
          <Box2 direction="vertical" fullHeight={true} style={styles.rightContainer}>
            <TimestampLine
              detailView={props.detailView}
              error={props.status === 'error' ? props.statusDetail : ''}
              reverseColor={props.fromAirdrop}
              selectableText={props.selectableText}
              status={props.status}
              timestamp={props.timestamp}
            />
            <Detail
              approxWorth={props.approxWorth}
              detailView={!!props.detailView}
              fromAirdrop={props.fromAirdrop}
              large={large}
              pending={pending}
              canceled={props.status === 'canceled'}
              yourRole={props.yourRole}
              counterparty={props.counterparty}
              counterpartyType={props.counterpartyType}
              amountUser={props.amountUser || props.amountXLM}
              isXLM={!props.amountUser}
              onShowProfile={props.onShowProfile}
              selectableText={props.selectableText}
              sourceAmount={props.sourceAmount}
              sourceAsset={props.sourceAsset}
              status={props.status}
              issuerDescription={props.issuerDescription}
              isAdvanced={props.isAdvanced}
              summaryAdvanced={props.summaryAdvanced}
              trustline={props.trustline}
            />
            {showMemo && <MarkdownMemo style={styles.marginTopXTiny} memo={props.memo} />}
            <Box2 direction="horizontal" fullWidth={true} style={styles.marginTopXTiny}>
              {props.onCancelPayment && (
                <Box2 direction="vertical" gap="tiny" style={styles.flexOne}>
                  <Text type="BodySmall">
                    {props.counterparty} can claim this when they set up their wallet.
                  </Text>
                  <WaitingButton
                    type="Danger"
                    mode="Secondary"
                    label="Cancel"
                    small={true}
                    style={styles.cancelButton}
                    onClick={evt => {
                      evt.stopPropagation()
                      props.onCancelPayment && props.onCancelPayment()
                    }}
                    waitingKey={props.onCancelPaymentWaitingKey}
                  />
                </Box2>
              )}
              <Box2 direction="horizontal" style={styles.marginLeftAuto} />
              {props.status !== 'error' && !props.isAdvanced && (
                <Amount
                  selectableText={props.selectableText}
                  canceled={props.status === 'canceled'}
                  pending={pending}
                  yourRole={props.yourRole}
                  sourceAmountDescription={
                    props.sourceAmount ? `${props.sourceAmount} ${props.sourceAsset || 'XLM'}` : undefined
                  }
                  amountDescription={props.amountXLM}
                />
              )}
            </Box2>
          </Box2>
        </Box2>
        {props.readState === 'oldestUnread' && (
          <Box2 direction="horizontal" fullWidth={true} style={styles.orangeLine} />
        )}
      </ClickableBox>
    </Box2>
  )
}

const styles = styleSheetCreate({
  breakWord: platformStyles({isElectron: {wordBreak: 'break-word'}}),
  cancelButton: {
    alignSelf: 'flex-start',
  },
  container: {
    padding: globalMargins.tiny,
    paddingRight: globalMargins.small,
  },
  flexOne: {flex: 1},
  lineThrough: {
    textDecorationLine: 'line-through',
  },
  marginLeftAuto: {marginLeft: 'auto'},
  marginTopXTiny: {
    marginTop: globalMargins.xtiny,
  },
  orangeLine: {backgroundColor: globalColors.orange, height: 1},
  rightContainer: {
    flex: 1,
    marginLeft: globalMargins.tiny,
  },
  transferIcon: {
    position: 'relative',
    top: globalMargins.xtiny,
  },
  transferIconContainer: {
    justifyContent: 'center',
  },
})

export default Transaction<|MERGE_RESOLUTION|>--- conflicted
+++ resolved
@@ -465,11 +465,7 @@
   const pending = !props.timestamp || ['pending', 'claimable'].includes(props.status)
   const backgroundColor = props.fromAirdrop
     ? globalColors.purpleLight
-<<<<<<< HEAD
     : (props.unread || pending) && !props.detailView
-=======
-    : props.unread && !props.detailView
->>>>>>> 9b8d06e9
     ? globalColors.blueLighter2
     : globalColors.white
   return (
