--- conflicted
+++ resolved
@@ -28,13 +28,8 @@
 
 export type Props = {
   invites: Array<InviteRowProps>,
-<<<<<<< HEAD
-  members: Array<MemberRowProps>,
-  requests: Array<RequestRowProps>,
+  isTeamOpen: boolean,
   newTeamRequests: Array<Constants.Teamname>,
-=======
-  isTeamOpen: boolean,
->>>>>>> 22f323c2
   loading: boolean,
   members: Array<MemberRowProps>,
   name: Constants.Teamname,
@@ -89,7 +84,6 @@
   row.type === 'request' ? TeamRequestRow(index, row) : TeamInviteRow(index, row)
 
 const TeamTabs = (props: TeamTabsProps) => {
-<<<<<<< HEAD
   const {
     admin,
     invites,
@@ -101,9 +95,6 @@
     selectedTab,
     setSelectedTab,
   } = props
-=======
-  const {admin, invites, members, loading = false, selectedTab, setSelectedTab} = props
->>>>>>> 22f323c2
   let membersLabel = 'MEMBERS'
   membersLabel += !loading || members.length !== 0 ? ' (' + members.length + ')' : ''
   const tabs = [
@@ -130,30 +121,18 @@
   if (admin) {
     const invitesLabel = `INVITES (${invites.length})`
     tabs.push(
-<<<<<<< HEAD
       <Box key="requests" style={{...globalStyles.flexBoxRow, alignItems: 'center'}}>
         <Text
+          key="invites"
           type="BodySmallSemibold"
           style={{
             color: globalColors.black_75,
           }}
         >
-          {' '}
-          {requestsLabel}
+          {invitesLabel}
         </Text>
         {!!requestsBadge && <Badge badgeNumber={requestsBadge} badgeStyle={{marginTop: 1, marginLeft: 2}} />}
       </Box>
-=======
-      <Text
-        key="invites"
-        type="BodySmallSemibold"
-        style={{
-          color: globalColors.black_75,
-        }}
-      >
-        {invitesLabel}
-      </Text>
->>>>>>> 22f323c2
     )
   }
   const publicityLabel = 'SETTINGS'
