// @flow
import * as shared from './shared'
import * as Constants from '../constants/tracker'
import Friendships from './friendships.desktop'
import * as React from 'react'
import moment from 'moment'
import * as Kb from '../common-adapters'
import UserActions, {makeStellarAddressMenuItems, type StellarFederatedAddressProps} from './user-actions'
import ShowcasedTeamInfo from './showcased-team-info/container'
import * as Styles from '../styles'
import {stateColors} from '../util/tracker'
import {ADD_TO_TEAM_ZINDEX, AVATAR_SIZE, BACK_ZINDEX, SEARCH_CONTAINER_ZINDEX} from '../constants/profile'
import Folders from './folders/container'
import flags from '../util/feature-flags'

import type {UserTeamShowcase} from '../constants/types/rpc-gen'
import type {Proof} from '../constants/types/tracker'
import type {Props} from '.'

const HEADER_TOP_SPACE = 48
export const HEADER_SIZE = AVATAR_SIZE / 2 + HEADER_TOP_SPACE

type State = {
  searchHovered: boolean,
  selectedProofMenuRowIndex: ?number,
}

const EditControl = ({isYou, onClickShowcaseOffer}: {isYou: boolean, onClickShowcaseOffer: () => void}) => (
  <Kb.Box style={Styles.globalStyles.flexBoxRow}>
    <Kb.Text type="BodySmallSemibold">Teams</Kb.Text>
    {!!isYou && (
      <Kb.Icon
        style={{marginLeft: Styles.globalMargins.xtiny}}
        type="iconfont-edit"
        onClick={onClickShowcaseOffer}
      />
    )}
  </Kb.Box>
)

const ShowcaseTeamsOffer = ({onClickShowcaseOffer}: {onClickShowcaseOffer: () => void}) => (
  <Kb.ClickableBox onClick={onClickShowcaseOffer} style={styleShowcasedTeamContainer}>
    <Kb.Box style={styleShowcasedTeamAvatar}>
      <Kb.Icon type="icon-team-placeholder-avatar-32" size={32} style={{borderRadius: 5}} />
    </Kb.Box>
    <Kb.Box style={styleShowcasedTeamName}>
      <Kb.Text style={{color: Styles.globalColors.black_20}} type="BodyPrimaryLink">
        Publish the teams you're in
      </Kb.Text>
    </Kb.Box>
  </Kb.ClickableBox>
)

const _ShowcasedTeamRow = (
  props: {
    team: UserTeamShowcase,
  } & Kb.OverlayParentProps
) => (
  <Kb.ClickableBox
    key={props.team.fqName}
    ref={props.setAttachmentRef}
    onClick={props.toggleShowingMenu}
    style={styleShowcasedTeamContainer}
  >
    <ShowcasedTeamInfo
      attachTo={props.getAttachmentRef}
      onHidden={props.toggleShowingMenu}
      team={props.team}
      visible={props.showingMenu}
    />
    <Kb.Box style={styleShowcasedTeamAvatar}>
      <Kb.Avatar teamname={props.team.fqName} size={32} />
    </Kb.Box>
    <Kb.Box style={styleShowcasedTeamName}>
      <Kb.Text style={{color: Styles.globalColors.black_75}} type="BodySemiboldLink">
        {props.team.fqName}
      </Kb.Text>
      {props.team.open && (
        <Kb.Meta style={styleMeta} backgroundColor={Styles.globalColors.green} title="open" />
      )}
    </Kb.Box>
  </Kb.ClickableBox>
)
const ShowcasedTeamRow = Kb.OverlayParentHOC(_ShowcasedTeamRow)

type AddressState = {
  storedAttachmentRef: any,
}

class _StellarFederatedAddress extends React.PureComponent<
  StellarFederatedAddressProps & Kb.OverlayParentProps,
  AddressState
> {
  state: AddressState = {
    storedAttachmentRef: null,
  }

  _toastRef: ?Kb._ToastContainer = null
  _onCopyAddress = () => {
    this._toastRef && this._toastRef.copy()
    this.props.onCopyAddress()
  }
  _menuItems = makeStellarAddressMenuItems({
    onCopyAddress: this._onCopyAddress,
    onSendOrRequest: this.props.onSendOrRequest,
    stellarAddress: this.props.stellarAddress,
  })

  _storeAttachmentRef = r => {
    this.setState({storedAttachmentRef: r})
  }
  _getAttachmentRef = () => this.state.storedAttachmentRef

  render() {
    const stellarAddressNameStyle = {
      ...styles.stellarAddressName,
      color: this.props.currentlyFollowing ? Styles.globalColors.green : Styles.globalColors.blue,
    }
    return (
      <Kb.Box2 direction="horizontal" ref={r => this._storeAttachmentRef(r)}>
        <Kb.ToastContainer
          ref={r => (this._toastRef = r)}
          getAttachmentRef={this.state.storedAttachmentRef && this._getAttachmentRef}
        />
        <Kb.Box style={styles.iconContainer}>
          <Kb.Icon
            style={styles.service}
            color={Styles.globalColors.black_75}
            textAlign="center"
            type={'iconfont-identity-stellar'}
          />
        </Kb.Box>
        <Kb.Box style={styles.proofNameSection}>
          <Kb.Box style={styles.proofNameLabelContainer}>
            <Kb.Text
              className="hover-underline-container"
              type="Body"
              onClick={this.props.toggleShowingMenu}
              selectable={true}
              style={styles.proofName}
              ref={this.props.setAttachmentRef}
            >
              <Kb.WithTooltip text={this.props.showingMenu ? '' : 'Stellar Federation Address'}>
                <Kb.Text
                  inline={true}
                  type="Body"
                  className="hover-underline"
                  style={stellarAddressNameStyle}
                >
                  {this.props.stellarAddress}
                </Kb.Text>
              </Kb.WithTooltip>
              <Kb.FloatingMenu
                attachTo={this.state.storedAttachmentRef && this._getAttachmentRef}
                closeOnSelect={true}
                containerStyle={styles.floatingStellarAddressMenu}
                items={this._menuItems}
                onHidden={this.props.toggleShowingMenu}
                visible={this.props.showingMenu}
                position="bottom center"
              />
            </Kb.Text>
            <Kb.Meta title="NEW" backgroundColor={Styles.globalColors.blue} style={{marginTop: 1}} />
          </Kb.Box>
        </Kb.Box>
      </Kb.Box2>
    )
  }
}
const StellarFederatedAddress = Kb.OverlayParentHOC(_StellarFederatedAddress)

class ProfileRender extends React.PureComponent<Props, State> {
  state: State = {
    searchHovered: false,
    selectedProofMenuRowIndex: null,
  }
  _selectedProofMenuRowRef: ?React.Component<any>
  _proofList: ?Kb.UserProofs = null
  _scrollContainer: ?React.Component<any, any> = null

  _proofMenuContent(proof: Proof) {
    if (!proof || !this.props.isYou) {
      return
    }

    if (proof.meta === Constants.metaUnreachable) {
      return {
        header: {
          title: 'header',
          view: (
            <Kb.PopupHeaderText color={Styles.globalColors.white} backgroundColor={Styles.globalColors.red}>
              Your proof could not be found, and Keybase has stopped checking. How would you like to proceed?
            </Kb.PopupHeaderText>
          ),
        },
        items: [
          ...(proof.humanUrl ? [{onClick: () => this.props.onViewProof(proof), title: 'View proof'}] : []),
          {onClick: () => this.props.onRecheckProof(proof), title: 'I fixed it - recheck'},
          {
            danger: true,
            onClick: () => this.props.onRevokeProof(proof),
            title: shared.revokeProofLanguage(proof.type),
          },
        ],
      }
    } else if (proof.meta === Constants.metaPending) {
      let pendingMessage
      if (proof.type === 'hackernews') {
        pendingMessage =
          'Your proof is pending. Hacker News caches its bios, so it might take a few hours before your proof gets verified.'
      } else if (proof.type === 'dns') {
        pendingMessage = 'Your proof is pending. DNS proofs can take a few hours to recognize.'
      }
      return {
        header: {
          title: 'header',
          view: pendingMessage ? (
            <Kb.PopupHeaderText color={Styles.globalColors.white} backgroundColor={Styles.globalColors.blue}>
              {pendingMessage}
            </Kb.PopupHeaderText>
          ) : null,
        },
        items: [
          {
            danger: true,
            onClick: () => this.props.onRevokeProof(proof),
            title: shared.revokeProofLanguage(proof.type),
          },
        ],
      }
    } else {
      return {
        header: {
          title: 'header',
          view: (
            <Kb.Box
              onClick={() => this.props.onViewProof(proof)}
              style={{
                ...Styles.globalStyles.flexBoxColumn,
                alignItems: 'center',
                borderBottom: `1px solid ${Styles.globalColors.black_10}`,
                padding: Styles.globalMargins.small,
              }}
            >
              <Kb.PlatformIcon
                platform={proof.type}
                overlay="icon-proof-success"
                overlayColor={Styles.globalColors.blue}
              />
              {!!proof.mTime && (
                <Kb.Text center={true} type="BodySmall" style={{color: Styles.globalColors.black_50}}>
                  Posted on
                  <br />
                  {moment(proof.mTime).format('ddd MMM D, YYYY')}
                </Kb.Text>
              )}
            </Kb.Box>
          ),
        },
        items: [
          {
            onClick: () => this.props.onViewProof(proof),
            title: `View ${proof.type === 'btc' ? 'signature' : 'proof'}`,
          },
          {
            danger: true,
            onClick: () => this.props.onRevokeProof(proof),
            title: shared.revokeProofLanguage(proof.type),
          },
        ],
      }
    }
  }

  handleShowMenu(idx: number) {
    if (!this._proofList) {
      return
    }
    this._selectedProofMenuRowRef = this._proofList.getRow(idx)
    this.setState({selectedProofMenuRowIndex: idx})
  }

  handleHideMenu() {
    this._selectedProofMenuRowRef = null
    this.setState({selectedProofMenuRowIndex: null})
  }

  componentDidMount() {
    this.props && this.props.refresh()
  }

  componentDidUpdate(prevProps: Props) {
    const oldUsername = prevProps && prevProps.username
    if (this.props && this.props.username !== oldUsername) {
      this.props.refresh()
    }
  }

  render() {
    const {loading} = this.props
    const trackerStateColors = stateColors(this.props.currentlyFollowing, this.props.trackerState)

    let proofNotice
    if (
      this.props.trackerState !== Constants.normal &&
      this.props.trackerState !== Constants.checking &&
      !loading
    ) {
      if (this.props.isYou) {
        if (this.props.proofs.some(proof => proof.meta === Constants.metaUnreachable)) {
          proofNotice = 'Some of your proofs are unreachable.'
        }
      } else {
        // TODO (mm) better solution than this (DESKTOP-1631)
        // ignore if we aren't following them or reason is just 'Profile'
        if (!this.props.currentlyFollowing && this.props.reason !== 'Profile') {
          proofNotice = this.props.reason
        }
      }
    }

    const missingProofs = !this.props.isYou
      ? []
      : shared.missingProofs(this.props.proofs, this.props.onMissingProofClick)
    const proofMenuContent =
      this.state.selectedProofMenuRowIndex != null
        ? this._proofMenuContent(this.props.proofs[this.state.selectedProofMenuRowIndex])
        : null

    const showEdit =
      (!this.props.isYou && this.props.userInfo && this.props.userInfo.showcasedTeams.length > 0) ||
      (this.props.isYou && this.props.youAreInTeams)

    const showShowcaseTeamsOffer = this.props.isYou && this.props.youAreInTeams

    return (
      <Kb.Box style={styleOuterContainer}>
        {!!this.props.addUserToTeamsResults && (
          <Kb.Box2
            direction="horizontal"
            style={Styles.collapseStyles([
              styleScrollHeaderBg,
              {
                backgroundColor: Styles.globalColors.green,
                minHeight: 40,
                zIndex: ADD_TO_TEAM_ZINDEX,
              },
            ])}
          >
            <Kb.Box2 direction="vertical" style={{flexGrow: 1}}>
              <Kb.Text
                center={true}
                style={{margin: Styles.globalMargins.tiny, width: '100%'}}
                type="BodySemibold"
                backgroundMode="HighRisk"
              >
                {this.props.addUserToTeamsResults}
              </Kb.Text>
            </Kb.Box2>
            <Kb.Box2 direction="vertical" style={{flexShrink: 1, justifyContent: 'center'}}>
              <Kb.Icon
                color={Styles.globalColors.black_50}
                onClick={this.props.onClearAddUserToTeamsResults}
                style={{padding: Styles.globalMargins.tiny}}
                type="iconfont-close"
              />
            </Kb.Box2>
          </Kb.Box2>
        )}
        <Kb.Box style={{...styleScrollHeaderBg, backgroundColor: trackerStateColors.header.background}} />
        <Kb.Box style={{...styleScrollHeaderCover, backgroundColor: trackerStateColors.header.background}} />
<<<<<<< HEAD
        {flags.useNewRouter ? (
          <Kb.Box2
            direction="vertical"
            style={{
              backgroundColor: trackerStateColors.header.background,
              height: 70,
              width: '100%',
            }}
          />
        ) : (
          <Kb.Box style={Styles.globalStyles.flexBoxColumn}>
            {this.props.onBack && (
              <Kb.BackButton
                onClick={this.props.onBack}
                style={{left: 14, position: 'absolute', top: 16, zIndex: BACK_ZINDEX}}
                textStyle={{color: Styles.globalColors.white}}
                iconColor={Styles.globalColors.white}
              />
            )}
            <Kb.Box
              onClick={this.props.onSearch}
              onMouseEnter={() =>
                this.setState({
                  searchHovered: true,
                })
              }
              onMouseLeave={() =>
                this.setState({
                  searchHovered: false,
                })
              }
              style={{...styleSearchContainer, opacity: this.state.searchHovered ? 0.8 : 1}}
            >
              <Kb.Icon style={styleSearch} type="iconfont-search" color={Styles.globalColors.white} />
              <Kb.Text style={styleSearchText} type="BodySmallSemibold">
                Search people
              </Kb.Text>
            </Kb.Box>
=======
        <Kb.Box style={Styles.globalStyles.flexBoxColumn}>
          {this.props.onBack && (
            <Kb.BackButton
              onClick={this.props.onBack}
              style={{left: 14, position: 'absolute', top: 16, zIndex: BACK_ZINDEX}}
              textStyle={{color: Styles.globalColors.white}}
              iconColor={Styles.globalColors.white}
            />
          )}
          <Kb.Box
            onClick={this.props.onSearch}
            onMouseEnter={() =>
              this.setState({
                searchHovered: true,
              })
            }
            onMouseLeave={() =>
              this.setState({
                searchHovered: false,
              })
            }
            style={{...styleSearchContainer, opacity: this.state.searchHovered ? 0.8 : 1}}
          >
            <Kb.Icon
              fontSize={Styles.isMobile ? 20 : 16}
              style={styles.searchIcon}
              type="iconfont-search"
              color={Styles.globalColors.white_75}
            />
            <Kb.Text style={styles.searchText} type="BodySemibold">
              Search people
            </Kb.Text>
>>>>>>> 6f1bf7b6
          </Kb.Box>
        )}
        <Kb.Box
          ref={c => {
            this._scrollContainer = c
          }}
          className="scroll-container"
          style={styleContainer}
        >
          <Kb.Box style={{...styleHeader, backgroundColor: trackerStateColors.header.background}} />
          <Kb.Box style={{...Styles.globalStyles.flexBoxRow, minHeight: 300}}>
            <Kb.Box style={styleBioColumn}>
              <Kb.UserBio
                type="Profile"
                editFns={this.props.bioEditFns}
                loading={loading}
                avatarSize={AVATAR_SIZE}
                style={{marginTop: HEADER_TOP_SPACE}}
                username={this.props.username}
                userInfo={this.props.userInfo}
                currentlyFollowing={this.props.currentlyFollowing}
                trackerState={this.props.trackerState}
              />
              {!this.props.isYou && !loading && (
                <UserActions
                  style={styleActions}
                  trackerState={this.props.trackerState}
                  currentlyFollowing={this.props.currentlyFollowing}
                  onAddToTeam={this.props.onAddToTeam}
                  onBrowsePublicFolder={this.props.onBrowsePublicFolder}
                  onChat={this.props.onChat}
                  onFollow={this.props.onFollow}
                  onOpenPrivateFolder={this.props.onOpenPrivateFolder}
                  onRefresh={this.props.refresh}
                  onSendLumens={this.props.onSendLumens}
                  onRequestLumens={this.props.onRequestLumens}
                  onUnfollow={this.props.onUnfollow}
                  onAcceptProofs={this.props.onAcceptProofs}
                  waiting={this.props.waiting}
                />
              )}
            </Kb.Box>
            <Kb.Box style={styleProofColumn}>
              <Kb.Box style={styleProofNoticeBox}>
                {proofNotice && (
                  <Kb.Text type="BodySemibold" style={{color: Styles.globalColors.white}}>
                    {proofNotice}
                  </Kb.Text>
                )}
              </Kb.Box>
              <Kb.Box style={styleProofs}>
                {!loading && (
                  <Kb.Box
                    style={{...Styles.globalStyles.flexBoxColumn, paddingBottom: Styles.globalMargins.small}}
                  >
                    {showEdit && (
                      <EditControl
                        isYou={this.props.isYou}
                        onClickShowcaseOffer={this.props.onClickShowcaseOffer}
                      />
                    )}
                    {this.props.userInfo.showcasedTeams.length > 0
                      ? this.props.userInfo.showcasedTeams.map(team => (
                          <ShowcasedTeamRow key={team.fqName} team={team} />
                        ))
                      : showShowcaseTeamsOffer && (
                          <ShowcaseTeamsOffer onClickShowcaseOffer={this.props.onClickShowcaseOffer} />
                        )}
                  </Kb.Box>
                )}
                {(loading || this.props.proofs.length > 0) && (
                  <Kb.UserProofs
                    type={'proofs'}
                    ref={c => {
                      this._proofList = c
                    }}
                    username={this.props.username}
                    loading={loading}
                    proofs={this.props.proofs}
                    onClickProofMenu={this.props.isYou ? idx => this.handleShowMenu(idx) : null}
                    showingMenuIndex={this.state.selectedProofMenuRowIndex}
                  />
                )}
                {!!this.props.stellarFederationAddress && !loading && (
                  <StellarFederatedAddress
                    currentlyFollowing={!this.props.isYou && this.props.currentlyFollowing}
                    stellarAddress={this.props.stellarFederationAddress}
                    onSendOrRequest={this.props.onSendOrRequestStellarAddress}
                    onCopyAddress={this.props.onCopyStellarAddress}
                  />
                )}
                {!loading && !this.props.serverActive && missingProofs.length > 0 && (
                  <Kb.UserProofs
                    type={'missingProofs'}
                    username={this.props.username}
                    missingProofs={missingProofs}
                  />
                )}
                {proofMenuContent && (
                  <Kb.FloatingMenu
                    closeOnSelect={true}
                    visible={this.state.selectedProofMenuRowIndex !== null}
                    onHidden={() => this.handleHideMenu()}
                    attachTo={() => this._selectedProofMenuRowRef}
                    position="bottom right"
                    containerStyle={styles.floatingMenu}
                    {...proofMenuContent}
                  />
                )}
                {!loading && <Folders profileUsername={this.props.username} />}
              </Kb.Box>
            </Kb.Box>
          </Kb.Box>
          {!loading && !!this.props.followers && !!this.props.following && (
            <Friendships
              username={this.props.username}
              isYou={this.props.isYou}
              style={styleFriendships}
              currentTab={this.props.currentFriendshipsTab}
              onSwitchTab={currentFriendshipsTab => this.props.onChangeFriendshipsTab(currentFriendshipsTab)}
              onUserClick={this.props.onUserClick}
              followersLoaded={this.props.followersLoaded}
              followers={this.props.followers}
              following={this.props.following}
            />
          )}
        </Kb.Box>
      </Kb.Box>
    )
  }
}

const styleOuterContainer = {
  height: '100%',
  position: 'relative',
}

const styleContainer = {
  height: '100%',
  overflowY: 'auto',
  position: 'relative',
}

const styleHeader = {
  height: HEADER_SIZE,
  position: 'absolute',
  width: '100%',
}

// Two sticky header elements to accommodate overlay and space-consuming scrollbars:

// styleScrollHeaderBg sits beneath the content and colors the background under the overlay scrollbar.
const styleScrollHeaderBg = {
  height: 48,
  left: 0,
  position: 'absolute',
  right: 0,
  zIndex: -1,
}

// styleScrollHeaderCover covers all scrolling content and has extra space on the right so it doesn't cover a space-consuming scrollbar.
const styleScrollHeaderCover = {
  ...styleScrollHeaderBg,
  left: 0,
  right: 20,
  zIndex: 10,
}

const styleBioColumn = {
  ...Styles.globalStyles.flexBoxColumn,
  alignItems: 'center',
  width: '50%',
}

const styleActions = {
  ...Styles.globalStyles.flexBoxRow,
}

const styleProofColumn = {
  ...Styles.globalStyles.flexBoxColumn,
  paddingLeft: Styles.globalMargins.medium,
  paddingRight: Styles.globalMargins.medium,
  width: 320,
}

const styleProofNoticeBox = {
  ...Styles.globalStyles.flexBoxRow,
  alignItems: 'center',
  height: HEADER_SIZE,
  justifyContent: 'center',
  textAlign: 'center',
  zIndex: 9,
}

// header + small space from top of header + tiny space to pad top of first item
const userProofsTopPadding = Styles.globalMargins.small + Styles.globalMargins.tiny

const styleProofs = {
  marginTop: userProofsTopPadding,
}

const styleMeta = {
  alignSelf: 'center',
  marginLeft: Styles.globalMargins.xtiny,
  marginTop: 2,
}

const styleFriendships = {
  marginTop: Styles.globalMargins.large,
}

const styleSearchContainer = {
  ...Styles.globalStyles.flexBoxRow,
  ...Styles.desktopStyles.clickable,
  alignItems: 'center',
  alignSelf: 'center',
  backgroundColor: Styles.globalColors.black_10,
  borderRadius: Styles.borderRadius,
  justifyContent: 'center',
  minHeight: 24,
  minWidth: 240,
  position: 'absolute',
  top: 12,
  zIndex: SEARCH_CONTAINER_ZINDEX,
}

const styleShowcasedTeamContainer = {
  ...Styles.globalStyles.flexBoxRow,
  alignItems: 'flex-start',
  justifyContent: 'flex-start',
  marginTop: Styles.globalMargins.xtiny,
  minHeight: 32,
}

const styleShowcasedTeamAvatar = {
  ...Styles.globalStyles.flexBoxRow,
  alignItems: 'center',
  alignSelf: 'center',
  height: 32,
  minHeight: 32,
  minWidth: 32,
  width: 32,
}

const styleShowcasedTeamName = {
  ...Styles.globalStyles.flexBoxRow,
  alignItems: 'center',
  alignSelf: 'center',
  justifyContent: 'center',
  paddingLeft: Styles.globalMargins.tiny,
}

const styles = Styles.styleSheetCreate({
  floatingMenu: {
    maxWidth: 240,
    minWidth: 196,
  },
  floatingStellarAddressMenu: {
    marginTop: 4,
    width: 210,
  },
  iconContainer: {
    ...Styles.globalStyles.flexBoxRow,
    alignItems: 'center',
    height: 24,
    minHeight: 24,
    minWidth: 24,
    width: 24,
  },
  proofName: Styles.platformStyles({
    isElectron: {
      ...Styles.desktopStyles.clickable,
      display: 'inline-block',
      flex: 1,
      transition: '0.15s color',
      wordBreak: 'break-all',
    },
  }),
  proofNameLabelContainer: {
    ...Styles.globalStyles.flexBoxColumn,
    flex: 1,
  },
  proofNameSection: {
    ...Styles.globalStyles.flexBoxRow,
    alignItems: 'flex-start',
    alignSelf: 'flex-start',
    flex: 1,
    marginTop: 2,
  },
  searchIcon: {
    paddingRight: Styles.globalMargins.tiny,
    position: 'relative',
    top: 1,
  },
  searchText: {
    color: Styles.globalColors.white_75,
  },
  service: Styles.collapseStyles([
    Styles.desktopStyles.clickable,
    {
      height: 16,
      marginRight: Styles.globalMargins.tiny,
      minHeight: 16,
      minWidth: 16,
      transition: '0.15s color',
      width: 16,
    },
  ]),
  stellarAddressName: Styles.platformStyles({
    isElectron: {
      color: Styles.globalColors.green,
      ...Styles.desktopStyles.clickable,
    },
  }),
})

export default ProfileRender<|MERGE_RESOLUTION|>--- conflicted
+++ resolved
@@ -369,7 +369,6 @@
         )}
         <Kb.Box style={{...styleScrollHeaderBg, backgroundColor: trackerStateColors.header.background}} />
         <Kb.Box style={{...styleScrollHeaderCover, backgroundColor: trackerStateColors.header.background}} />
-<<<<<<< HEAD
         {flags.useNewRouter ? (
           <Kb.Box2
             direction="vertical"
@@ -403,45 +402,16 @@
               }
               style={{...styleSearchContainer, opacity: this.state.searchHovered ? 0.8 : 1}}
             >
-              <Kb.Icon style={styleSearch} type="iconfont-search" color={Styles.globalColors.white} />
-              <Kb.Text style={styleSearchText} type="BodySmallSemibold">
+              <Kb.Icon
+                fontSize={Styles.isMobile ? 20 : 16}
+                style={styles.searchIcon}
+                type="iconfont-search"
+                color={Styles.globalColors.white_75}
+              />
+              <Kb.Text style={styles.searchText} type="BodySemibold">
                 Search people
               </Kb.Text>
             </Kb.Box>
-=======
-        <Kb.Box style={Styles.globalStyles.flexBoxColumn}>
-          {this.props.onBack && (
-            <Kb.BackButton
-              onClick={this.props.onBack}
-              style={{left: 14, position: 'absolute', top: 16, zIndex: BACK_ZINDEX}}
-              textStyle={{color: Styles.globalColors.white}}
-              iconColor={Styles.globalColors.white}
-            />
-          )}
-          <Kb.Box
-            onClick={this.props.onSearch}
-            onMouseEnter={() =>
-              this.setState({
-                searchHovered: true,
-              })
-            }
-            onMouseLeave={() =>
-              this.setState({
-                searchHovered: false,
-              })
-            }
-            style={{...styleSearchContainer, opacity: this.state.searchHovered ? 0.8 : 1}}
-          >
-            <Kb.Icon
-              fontSize={Styles.isMobile ? 20 : 16}
-              style={styles.searchIcon}
-              type="iconfont-search"
-              color={Styles.globalColors.white_75}
-            />
-            <Kb.Text style={styles.searchText} type="BodySemibold">
-              Search people
-            </Kb.Text>
->>>>>>> 6f1bf7b6
           </Kb.Box>
         )}
         <Kb.Box
