--- conflicted
+++ resolved
@@ -3,73 +3,40 @@
 import * as SignupGen from '../../actions/signup-gen'
 import * as LoginGen from '../../actions/login-gen'
 import Intro from '.'
-<<<<<<< HEAD
 import * as Container from '../../util/container'
-=======
-import {connect, isMobile} from '../../util/container'
 import {HOCTimers} from '../../common-adapters'
->>>>>>> 63d1c89e
 
 type OwnProps = {}
 
-<<<<<<< HEAD
 export default Container.connect(
   state => {
     let bannerMessage: string | null = null
-=======
-const mapStateToProps = state => {
-  let bannerMessage: string | null = null
 
-  if (state.config.justDeletedSelf) {
-    bannerMessage = `Your Keybase account ${state.config.justDeletedSelf}" has been deleted. Au revoir!`
-  } else if (state.devices.justRevokedSelf) {
-    bannerMessage = `${state.devices.justRevokedSelf} was revoked successfully`
-  }
+    if (state.config.justDeletedSelf) {
+      bannerMessage = `Your Keybase account ${state.config.justDeletedSelf}" has been deleted. Au revoir!`
+    } else if (state.devices.justRevokedSelf) {
+      bannerMessage = `${state.devices.justRevokedSelf} was revoked successfully`
+    }
 
-  return {
-    bannerMessage,
-    isOnline: state.login.isOnline,
-  }
-}
-
-const mapDispatchToProps = (dispatch, {navigateAppend}: OwnProps) => ({
-  _checkIsOnline: () => dispatch(LoginGen.createLoadIsOnline()),
-  _onFeedback: () => dispatch(navigateAppend(['feedback'])),
-  onLogin: () => dispatch(ProvisionGen.createStartProvision()),
-  onSignup: () => dispatch(SignupGen.createRequestAutoInvite()),
-  showProxySettings: () => dispatch(navigateAppend(['proxySettingsModal'])),
-})
->>>>>>> 63d1c89e
-
-const mergeProps = (stateProps, dispatchProps, _: OwnProps) => ({
-  bannerMessage: stateProps.bannerMessage,
-  checkIsOnline: dispatchProps._checkIsOnline,
-  isOnline: stateProps.isOnline,
-  onFeedback: isMobile ? dispatchProps._onFeedback : null,
-  onLogin: dispatchProps.onLogin,
-  onSignup: dispatchProps.onSignup,
-  showProxySettings: dispatchProps.showProxySettings,
-})
-
-<<<<<<< HEAD
-    return {bannerMessage}
+    return {
+      bannerMessage,
+      isOnline: state.login.isOnline,
+    }
   },
   dispatch => ({
+    _checkIsOnline: () => dispatch(LoginGen.createLoadIsOnline()),
     _onFeedback: () => dispatch(RouteTreeGen.createNavigateAppend({path: ['feedback']})),
     onLogin: () => dispatch(ProvisionGen.createStartProvision()),
     onSignup: () => dispatch(SignupGen.createRequestAutoInvite()),
+    showProxySettings: () => dispatch(RouteTreeGen.createNavigateAppend({path: ['proxySettingsModal']})),
   }),
   (stateProps, dispatchProps, _: OwnProps) => ({
     bannerMessage: stateProps.bannerMessage,
+    checkIsOnline: dispatchProps._checkIsOnline,
+    isOnline: stateProps.isOnline,
     onFeedback: Container.isMobile ? dispatchProps._onFeedback : null,
     onLogin: dispatchProps.onLogin,
     onSignup: dispatchProps.onSignup,
+    showProxySettings: dispatchProps.showProxySettings,
   })
-)(Intro)
-=======
-export default connect(
-  mapStateToProps,
-  mapDispatchToProps,
-  mergeProps
-)(HOCTimers(Intro))
->>>>>>> 63d1c89e
+)(HOCTimers(Intro))