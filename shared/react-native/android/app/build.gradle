--- conflicted
+++ resolved
@@ -103,11 +103,7 @@
         targetSdkVersion rootProject.ext.targetSdkVersion
         applicationId "io.keybase.ossifrage"
         versionCode timestamp()
-<<<<<<< HEAD
-        versionName "3.2.3"
-=======
         versionName "4.0.0"
->>>>>>> 63b8b414
         ndk {
             abiFilters "armeabi-v7a", "x86"
         }
