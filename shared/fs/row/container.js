--- conflicted
+++ resolved
@@ -23,13 +23,8 @@
     if (type === 'folder') {
       dispatch(navigateAppend([{props: {path}, selected: 'folder'}]))
     } else {
-<<<<<<< HEAD
       //      dispatch(FsGen.createDownload({path}))
       dispatch(navigateAppend([{props: {path}, selected: 'preview'}]))
-=======
-      dispatch(FsGen.createDownload({path}))
-      console.log('Cannot view files yet. Requested file: ' + Types.pathToString(path))
->>>>>>> 21e8efd5
     }
   },
   _openInFileUI: (path: Types.Path) => dispatch(FsGen.createOpenInFileUI({path: Types.pathToString(path)})),
