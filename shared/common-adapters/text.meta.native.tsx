import {globalStyles, globalColors, isDarkMode} from '../styles'

import {MetaType, TextType, Background} from './text'

function defaultColor(backgroundMode: Background | null) {
  return {
    Announcements: globalColors.white,
    Documentation: globalColors.white,
    HighRisk: globalColors.white,
    Information: globalColors.brown_75,
    Normal: globalColors.white,
    Success: globalColors.white,
    Terminal: globalColors.white,
  }[backgroundMode || 'Normal']
}

// need to be `undefined` instead of `null` since `null` doesn't ellipsize at
// all.
function lineClamp(lines: number | undefined, mode: string | undefined): Object {
  return {
    ...(lines ? {ellipsizeMode: mode, numberOfLines: lines} : null),
  }
}

function fontSizeToSizeStyle(fontSize: number): {fontSize: number; lineHeight: number} | null {
  const lineHeight = {
    '13': 17,
    '15': 19,
    '16': 20,
    '17': 21,
    '20': 24,
    '28': 32,
  }[String(fontSize)]

  return {
    fontSize,
    lineHeight,
  }
}

let _darkMetaData = null
let _lightMetaData = null

const _metaData = (): {[K in TextType]: MetaType} => {
  const whiteNegative = {
    negative: globalColors.white,
    positive: globalColors.black,
  }

<<<<<<< HEAD
  const _blueLink = {
    negative: globalColors.white,
    positive: globalColors.blue,
  }
  return {
    Body: {
      colorForBackground: whiteNegative,
      fontSize: 16,
      styleOverride: globalStyles.fontRegular,
    },
    BodyBig: {
      colorForBackground: whiteNegative,
      fontSize: 17,
      styleOverride: globalStyles.fontSemibold,
    },
    BodyBigExtrabold: {
      colorForBackground: whiteNegative,
      fontSize: 17,
      styleOverride: globalStyles.fontExtrabold,
    },
    BodyBigLink: {
      colorForBackground: _blueLink,
      fontSize: 17,
      isLink: true,
      styleOverride: globalStyles.fontSemibold,
    },
    BodyExtrabold: {
      colorForBackground: whiteNegative,
      fontSize: 16,
      styleOverride: globalStyles.fontExtrabold,
    },
    BodyItalic: {
      colorForBackground: whiteNegative,
      fontSize: 16,
      styleOverride: {
        ...globalStyles.fontRegular,
        fontStyle: 'italic',
      },
    },
    BodyPrimaryLink: {
      colorForBackground: {
        ..._blueLink,
        negative: globalColors.white,
      },
      fontSize: 16,
      isLink: true,
      styleOverride: globalStyles.fontRegular,
    },
    BodySecondaryLink: {
      colorForBackground: {...whiteNegative, positive: globalColors.black_50},
      fontSize: 16,
      isLink: true,
      styleOverride: globalStyles.fontRegular,
    },
    BodySemibold: {
      colorForBackground: whiteNegative,
      fontSize: 16,
      styleOverride: globalStyles.fontSemibold,
    },
    BodySemiboldItalic: {
      colorForBackground: whiteNegative,
      fontSize: 16,
      styleOverride: {
        ...globalStyles.fontSemibold,
        fontStyle: 'italic',
      },
    },
    BodySemiboldLink: {
      colorForBackground: _blueLink,
      fontSize: 16,
      isLink: true,
      styleOverride: globalStyles.fontSemibold,
    },
    BodySmall: {
      colorForBackground: {
        ...whiteNegative,
        positive: globalColors.black_50,
      },
      fontSize: 15,
      styleOverride: globalStyles.fontRegular,
    },
    BodySmallBold: {
      colorForBackground: {
        ...whiteNegative,
        positive: globalColors.black_50,
      },
      fontSize: 15,
      styleOverride: globalStyles.fontBold,
    },
    BodySmallError: {
      colorForBackground: {...whiteNegative, positive: globalColors.red},
      fontSize: 15,
      styleOverride: globalStyles.fontRegular,
    },
    BodySmallExtrabold: {
      colorForBackground: {
        ...whiteNegative,
        positive: globalColors.black_50,
      },
      fontSize: 15,
      styleOverride: globalStyles.fontExtrabold,
    },
    BodySmallExtraboldSecondaryLink: {
      colorForBackground: {...whiteNegative, positive: globalColors.black_50},
      fontSize: 15,
      isLink: true,
      styleOverride: globalStyles.fontExtrabold,
    },
    BodySmallItalic: {
      colorForBackground: {
        ...whiteNegative,
        positive: globalColors.black_50,
      },
      fontSize: 15,
      styleOverride: {
        ...globalStyles.fontRegular,
        fontStyle: 'italic',
      },
    },
    BodySmallPrimaryLink: {
      colorForBackground: _blueLink,
      fontSize: 15,
      isLink: true,
      styleOverride: globalStyles.fontRegular,
    },
    BodySmallSecondaryLink: {
      colorForBackground: {...whiteNegative, positive: globalColors.black_50},
      fontSize: 15,
      isLink: true,
      styleOverride: globalStyles.fontRegular,
    },
    BodySmallSemibold: {
      colorForBackground: {
        ...whiteNegative,
        positive: globalColors.black_50,
      },
      fontSize: 15,
      styleOverride: globalStyles.fontSemibold,
    },
    BodySmallSemiboldItalic: {
      colorForBackground: {
        ...whiteNegative,
        positive: globalColors.black_50,
      },
      fontSize: 15,
      styleOverride: {...globalStyles.fontSemibold, fontStyle: 'italic'},
    },
    BodySmallSemiboldPrimaryLink: {
      colorForBackground: _blueLink,
      fontSize: 15,
      isLink: true,
      styleOverride: globalStyles.fontSemibold,
    },
    BodySmallSemiboldSecondaryLink: {
      colorForBackground: _blueLink,
      fontSize: 15,
      isLink: true,
      styleOverride: {...globalStyles.fontSemibold, textDecorationLine: undefined},
    },
    BodySmallSuccess: {
      colorForBackground: {...whiteNegative, positive: globalColors.green},
      fontSize: 15,
      styleOverride: globalStyles.fontRegular,
    },
    BodySmallWallet: {
      colorForBackground: {...whiteNegative, positive: globalColors.purple},
      fontSize: 15,
      styleOverride: globalStyles.fontRegular,
    },
    BodyTiny: {
      colorForBackground: {
        ...whiteNegative,
        positive: globalColors.black_50,
      },
      fontSize: 13,
      styleOverride: globalStyles.fontRegular,
    },
    BodyTinyBold: {
      colorForBackground: {
        ...whiteNegative,
        positive: globalColors.black_50,
      },
      fontSize: 13,
      styleOverride: globalStyles.fontBold,
    },
    BodyTinyLink: {
      colorForBackground: {
        ...whiteNegative,
        positive: globalColors.black_50,
      },
      fontSize: 13,
      isLink: true,
      styleOverride: globalStyles.fontRegular,
    },
    BodyTinySemibold: {
      colorForBackground: {
        ...whiteNegative,
        positive: globalColors.black_50,
      },
      fontSize: 13,
      styleOverride: globalStyles.fontSemibold,
    },
    Header: {
      colorForBackground: whiteNegative,
      fontSize: 20,
      styleOverride: globalStyles.fontBold,
    },
    HeaderBig: {
      colorForBackground: whiteNegative,
      fontSize: 28,
      styleOverride: globalStyles.fontBold,
    },
    HeaderBigExtrabold: {
      colorForBackground: whiteNegative,
      fontSize: 28,
      styleOverride: globalStyles.fontExtrabold,
    },
    HeaderExtrabold: {
      colorForBackground: whiteNegative,
      fontSize: 20,
      styleOverride: globalStyles.fontExtrabold,
    },
    HeaderItalic: {
      colorForBackground: whiteNegative,
      fontSize: 20,
      styleOverride: {
        ...globalStyles.fontBold,
        fontStyle: 'italic',
      },
    },
    HeaderLink: {
      colorForBackground: _blueLink,
      fontSize: 20,
      isLink: true,
      styleOverride: globalStyles.fontBold,
    },
    Terminal: {
      colorForBackground: {
        negative: globalColors.blueDarker,
        positive: globalColors.blueLighter,
      },
      fontSize: 15,
      styleOverride: {
        ...globalStyles.fontTerminal,
        lineHeight: 20,
      },
    },
    TerminalComment: {
      colorForBackground: {
        negative: globalColors.blueLighter_40,
        positive: globalColors.blueLighter_40,
      },
      fontSize: 15,
      styleOverride: {
        ...globalStyles.fontTerminal,
        lineHeight: 20,
      },
    },
    TerminalEmpty: {
      colorForBackground: {
        negative: globalColors.blueLighter_40,
        positive: globalColors.blueLighter_40,
      },
      fontSize: 15,
      styleOverride: {
        ...globalStyles.fontTerminal,
        height: 20,
        lineHeight: 20,
      },
    },
    TerminalInline: {
      colorForBackground: {
        negative: globalColors.blueDarker,
        positive: globalColors.blueDarker,
      },
      fontSize: 15,
      styleOverride: {
        ...globalStyles.fontTerminal,
        backgroundColor: globalColors.blueLighter2,
        borderRadius: 2,
        height: 20,
        lineHeight: 20,
        padding: 2,
      },
    },
  }
=======
const metaData: {[K in TextType]: MetaType} = {
  Body: {
    colorForBackground: whiteNegative,
    fontSize: 16,
    styleOverride: globalStyles.fontRegular,
  },
  BodyBig: {
    colorForBackground: whiteNegative,
    fontSize: 17,
    styleOverride: globalStyles.fontSemibold,
  },
  BodyBigExtrabold: {
    colorForBackground: whiteNegative,
    fontSize: 17,
    styleOverride: globalStyles.fontExtrabold,
  },
  BodyBigLink: {
    colorForBackground: _blueLink,
    fontSize: 17,
    isLink: true,
    styleOverride: globalStyles.fontSemibold,
  },
  BodyExtrabold: {
    colorForBackground: whiteNegative,
    fontSize: 16,
    styleOverride: globalStyles.fontExtrabold,
  },
  BodyItalic: {
    colorForBackground: whiteNegative,
    fontSize: 16,
    styleOverride: {
      ...globalStyles.fontRegular,
      fontStyle: 'italic',
    },
  },
  BodyPrimaryLink: {
    colorForBackground: {
      ..._blueLink,
      negative: globalColors.white,
    },
    fontSize: 16,
    isLink: true,
    styleOverride: globalStyles.fontRegular,
  },
  BodySecondaryLink: {
    colorForBackground: {...whiteNegative, positive: globalColors.black_50},
    fontSize: 16,
    isLink: true,
    styleOverride: globalStyles.fontRegular,
  },
  BodySemibold: {
    colorForBackground: whiteNegative,
    fontSize: 16,
    styleOverride: globalStyles.fontSemibold,
  },
  BodySemiboldItalic: {
    colorForBackground: whiteNegative,
    fontSize: 16,
    styleOverride: {
      ...globalStyles.fontSemibold,
      fontStyle: 'italic',
    },
  },
  BodySemiboldLink: {
    colorForBackground: _blueLink,
    fontSize: 16,
    isLink: true,
    styleOverride: globalStyles.fontSemibold,
  },
  BodySmall: {
    colorForBackground: {
      ...whiteNegative,
      positive: globalColors.black_50,
    },
    fontSize: 15,
    styleOverride: globalStyles.fontRegular,
  },
  BodySmallBold: {
    colorForBackground: {
      ...whiteNegative,
      positive: globalColors.black_50,
    },
    fontSize: 15,
    styleOverride: globalStyles.fontBold,
  },
  BodySmallError: {
    colorForBackground: {...whiteNegative, positive: globalColors.red},
    fontSize: 15,
    styleOverride: globalStyles.fontRegular,
  },
  BodySmallExtrabold: {
    colorForBackground: {
      ...whiteNegative,
      positive: globalColors.black_50,
    },
    fontSize: 15,
    styleOverride: globalStyles.fontExtrabold,
  },
  BodySmallExtraboldSecondaryLink: {
    colorForBackground: {...whiteNegative, positive: globalColors.black_50},
    fontSize: 15,
    isLink: true,
    styleOverride: globalStyles.fontExtrabold,
  },
  BodySmallItalic: {
    colorForBackground: {
      ...whiteNegative,
      positive: globalColors.black_50,
    },
    fontSize: 15,
    styleOverride: {
      ...globalStyles.fontRegular,
      fontStyle: 'italic',
    },
  },
  BodySmallPrimaryLink: {
    colorForBackground: _blueLink,
    fontSize: 15,
    isLink: true,
    styleOverride: globalStyles.fontRegular,
  },
  BodySmallSecondaryLink: {
    colorForBackground: {...whiteNegative, positive: globalColors.black_50},
    fontSize: 15,
    isLink: true,
    styleOverride: globalStyles.fontRegular,
  },
  BodySmallSemibold: {
    colorForBackground: {
      ...whiteNegative,
      positive: globalColors.black_50,
    },
    fontSize: 15,
    styleOverride: globalStyles.fontSemibold,
  },
  BodySmallSemiboldItalic: {
    colorForBackground: {
      ...whiteNegative,
      positive: globalColors.black_50,
    },
    fontSize: 15,
    styleOverride: {...globalStyles.fontSemibold, fontStyle: 'italic'},
  },
  BodySmallSemiboldPrimaryLink: {
    colorForBackground: _blueLink,
    fontSize: 15,
    isLink: true,
    styleOverride: globalStyles.fontSemibold,
  },
  BodySmallSemiboldSecondaryLink: {
    colorForBackground: _blueLink,
    fontSize: 15,
    isLink: true,
    styleOverride: {...globalStyles.fontSemibold, textDecorationLine: undefined},
  },
  BodySmallSuccess: {
    colorForBackground: {...whiteNegative, positive: globalColors.green},
    fontSize: 15,
    styleOverride: globalStyles.fontRegular,
  },
  BodySmallWallet: {
    colorForBackground: {...whiteNegative, positive: globalColors.purple},
    fontSize: 15,
    styleOverride: globalStyles.fontRegular,
  },
  BodyTiny: {
    colorForBackground: {
      ...whiteNegative,
      positive: globalColors.black_50,
    },
    fontSize: 13,
    styleOverride: globalStyles.fontRegular,
  },
  BodyTinyBold: {
    colorForBackground: {
      ...whiteNegative,
      positive: globalColors.black_50,
    },
    fontSize: 13,
    styleOverride: globalStyles.fontBold,
  },
  BodyTinyExtrabold: {
    colorForBackground: {
      ...whiteNegative,
      positive: globalColors.black_50,
    },
    fontSize: 13,
    styleOverride: globalStyles.fontExtrabold,
  },
  BodyTinyLink: {
    colorForBackground: {
      ...whiteNegative,
      positive: globalColors.black_50,
    },
    fontSize: 13,
    isLink: true,
    styleOverride: globalStyles.fontRegular,
  },
  BodyTinySemibold: {
    colorForBackground: {
      ...whiteNegative,
      positive: globalColors.black_50,
    },
    fontSize: 13,
    styleOverride: globalStyles.fontSemibold,
  },
  BodyTinySemiboldItalic: {
    colorForBackground: {
      ...whiteNegative,
      positive: globalColors.black_50,
    },
    fontSize: 13,
    styleOverride: {
      ...globalStyles.fontSemibold,
      fontStyle: 'italic',
    },
  },
  Header: {
    colorForBackground: whiteNegative,
    fontSize: 20,
    styleOverride: globalStyles.fontBold,
  },
  HeaderBig: {
    colorForBackground: whiteNegative,
    fontSize: 28,
    styleOverride: globalStyles.fontBold,
  },
  HeaderBigExtrabold: {
    colorForBackground: whiteNegative,
    fontSize: 28,
    styleOverride: globalStyles.fontExtrabold,
  },
  HeaderExtrabold: {
    colorForBackground: whiteNegative,
    fontSize: 20,
    styleOverride: globalStyles.fontExtrabold,
  },
  HeaderItalic: {
    colorForBackground: whiteNegative,
    fontSize: 20,
    styleOverride: {
      ...globalStyles.fontBold,
      fontStyle: 'italic',
    },
  },
  HeaderLink: {
    colorForBackground: _blueLink,
    fontSize: 20,
    isLink: true,
    styleOverride: globalStyles.fontBold,
  },
  Terminal: {
    colorForBackground: {
      negative: globalColors.blueDarker,
      positive: globalColors.blueLighter,
    },
    fontSize: 15,
    styleOverride: {
      ...globalStyles.fontTerminal,
      lineHeight: 20,
    },
  },
  TerminalComment: {
    colorForBackground: {
      negative: globalColors.blueLighter_40,
      positive: globalColors.blueLighter_40,
    },
    fontSize: 15,
    styleOverride: {
      ...globalStyles.fontTerminal,
      lineHeight: 20,
    },
  },
  TerminalEmpty: {
    colorForBackground: {
      negative: globalColors.blueLighter_40,
      positive: globalColors.blueLighter_40,
    },
    fontSize: 15,
    styleOverride: {
      ...globalStyles.fontTerminal,
      height: 20,
      lineHeight: 20,
    },
  },
  TerminalInline: {
    colorForBackground: {
      negative: globalColors.blueDarker,
      positive: globalColors.blueDarker,
    },
    fontSize: 15,
    styleOverride: {
      ...globalStyles.fontTerminal,
      backgroundColor: globalColors.blueLighter2,
      borderRadius: 2,
      height: 20,
      lineHeight: 20,
      padding: 2,
    },
  },
>>>>>>> defd5119
}

const metaData = (): {[K in TextType]: MetaType} => {
  if (isDarkMode()) {
    _darkMetaData = _darkMetaData || _metaData()
    return _darkMetaData
  } else {
    _lightMetaData = _lightMetaData || _metaData()
    return _lightMetaData
  }
}
export {defaultColor, fontSizeToSizeStyle, lineClamp, metaData}<|MERGE_RESOLUTION|>--- conflicted
+++ resolved
@@ -2,7 +2,7 @@
 
 import {MetaType, TextType, Background} from './text'
 
-function defaultColor(backgroundMode: Background | null) {
+export function defaultColor(backgroundMode: Background | null) {
   return {
     Announcements: globalColors.white,
     Documentation: globalColors.white,
@@ -16,13 +16,13 @@
 
 // need to be `undefined` instead of `null` since `null` doesn't ellipsize at
 // all.
-function lineClamp(lines: number | undefined, mode: string | undefined): Object {
+export function lineClamp(lines: number | undefined, mode: string | undefined): Object {
   return {
     ...(lines ? {ellipsizeMode: mode, numberOfLines: lines} : null),
   }
 }
 
-function fontSizeToSizeStyle(fontSize: number): {fontSize: number; lineHeight: number} | null {
+export function fontSizeToSizeStyle(fontSize: number): {fontSize: number; lineHeight: number} | null {
   const lineHeight = {
     '13': 17,
     '15': 19,
@@ -38,16 +38,12 @@
   }
 }
 
-let _darkMetaData = null
-let _lightMetaData = null
-
 const _metaData = (): {[K in TextType]: MetaType} => {
   const whiteNegative = {
     negative: globalColors.white,
     positive: globalColors.black,
   }
 
-<<<<<<< HEAD
   const _blueLink = {
     negative: globalColors.white,
     positive: globalColors.blue,
@@ -233,6 +229,14 @@
       fontSize: 13,
       styleOverride: globalStyles.fontBold,
     },
+    BodyTinyExtrabold: {
+      colorForBackground: {
+        ...whiteNegative,
+        positive: globalColors.black_50,
+      },
+      fontSize: 13,
+      styleOverride: globalStyles.fontExtrabold,
+    },
     BodyTinyLink: {
       colorForBackground: {
         ...whiteNegative,
@@ -249,6 +253,17 @@
       },
       fontSize: 13,
       styleOverride: globalStyles.fontSemibold,
+    },
+    BodyTinySemiboldItalic: {
+      colorForBackground: {
+        ...whiteNegative,
+        positive: globalColors.black_50,
+      },
+      fontSize: 13,
+      styleOverride: {
+        ...globalStyles.fontSemibold,
+        fontStyle: 'italic',
+      },
     },
     Header: {
       colorForBackground: whiteNegative,
@@ -334,311 +349,12 @@
       },
     },
   }
-=======
-const metaData: {[K in TextType]: MetaType} = {
-  Body: {
-    colorForBackground: whiteNegative,
-    fontSize: 16,
-    styleOverride: globalStyles.fontRegular,
-  },
-  BodyBig: {
-    colorForBackground: whiteNegative,
-    fontSize: 17,
-    styleOverride: globalStyles.fontSemibold,
-  },
-  BodyBigExtrabold: {
-    colorForBackground: whiteNegative,
-    fontSize: 17,
-    styleOverride: globalStyles.fontExtrabold,
-  },
-  BodyBigLink: {
-    colorForBackground: _blueLink,
-    fontSize: 17,
-    isLink: true,
-    styleOverride: globalStyles.fontSemibold,
-  },
-  BodyExtrabold: {
-    colorForBackground: whiteNegative,
-    fontSize: 16,
-    styleOverride: globalStyles.fontExtrabold,
-  },
-  BodyItalic: {
-    colorForBackground: whiteNegative,
-    fontSize: 16,
-    styleOverride: {
-      ...globalStyles.fontRegular,
-      fontStyle: 'italic',
-    },
-  },
-  BodyPrimaryLink: {
-    colorForBackground: {
-      ..._blueLink,
-      negative: globalColors.white,
-    },
-    fontSize: 16,
-    isLink: true,
-    styleOverride: globalStyles.fontRegular,
-  },
-  BodySecondaryLink: {
-    colorForBackground: {...whiteNegative, positive: globalColors.black_50},
-    fontSize: 16,
-    isLink: true,
-    styleOverride: globalStyles.fontRegular,
-  },
-  BodySemibold: {
-    colorForBackground: whiteNegative,
-    fontSize: 16,
-    styleOverride: globalStyles.fontSemibold,
-  },
-  BodySemiboldItalic: {
-    colorForBackground: whiteNegative,
-    fontSize: 16,
-    styleOverride: {
-      ...globalStyles.fontSemibold,
-      fontStyle: 'italic',
-    },
-  },
-  BodySemiboldLink: {
-    colorForBackground: _blueLink,
-    fontSize: 16,
-    isLink: true,
-    styleOverride: globalStyles.fontSemibold,
-  },
-  BodySmall: {
-    colorForBackground: {
-      ...whiteNegative,
-      positive: globalColors.black_50,
-    },
-    fontSize: 15,
-    styleOverride: globalStyles.fontRegular,
-  },
-  BodySmallBold: {
-    colorForBackground: {
-      ...whiteNegative,
-      positive: globalColors.black_50,
-    },
-    fontSize: 15,
-    styleOverride: globalStyles.fontBold,
-  },
-  BodySmallError: {
-    colorForBackground: {...whiteNegative, positive: globalColors.red},
-    fontSize: 15,
-    styleOverride: globalStyles.fontRegular,
-  },
-  BodySmallExtrabold: {
-    colorForBackground: {
-      ...whiteNegative,
-      positive: globalColors.black_50,
-    },
-    fontSize: 15,
-    styleOverride: globalStyles.fontExtrabold,
-  },
-  BodySmallExtraboldSecondaryLink: {
-    colorForBackground: {...whiteNegative, positive: globalColors.black_50},
-    fontSize: 15,
-    isLink: true,
-    styleOverride: globalStyles.fontExtrabold,
-  },
-  BodySmallItalic: {
-    colorForBackground: {
-      ...whiteNegative,
-      positive: globalColors.black_50,
-    },
-    fontSize: 15,
-    styleOverride: {
-      ...globalStyles.fontRegular,
-      fontStyle: 'italic',
-    },
-  },
-  BodySmallPrimaryLink: {
-    colorForBackground: _blueLink,
-    fontSize: 15,
-    isLink: true,
-    styleOverride: globalStyles.fontRegular,
-  },
-  BodySmallSecondaryLink: {
-    colorForBackground: {...whiteNegative, positive: globalColors.black_50},
-    fontSize: 15,
-    isLink: true,
-    styleOverride: globalStyles.fontRegular,
-  },
-  BodySmallSemibold: {
-    colorForBackground: {
-      ...whiteNegative,
-      positive: globalColors.black_50,
-    },
-    fontSize: 15,
-    styleOverride: globalStyles.fontSemibold,
-  },
-  BodySmallSemiboldItalic: {
-    colorForBackground: {
-      ...whiteNegative,
-      positive: globalColors.black_50,
-    },
-    fontSize: 15,
-    styleOverride: {...globalStyles.fontSemibold, fontStyle: 'italic'},
-  },
-  BodySmallSemiboldPrimaryLink: {
-    colorForBackground: _blueLink,
-    fontSize: 15,
-    isLink: true,
-    styleOverride: globalStyles.fontSemibold,
-  },
-  BodySmallSemiboldSecondaryLink: {
-    colorForBackground: _blueLink,
-    fontSize: 15,
-    isLink: true,
-    styleOverride: {...globalStyles.fontSemibold, textDecorationLine: undefined},
-  },
-  BodySmallSuccess: {
-    colorForBackground: {...whiteNegative, positive: globalColors.green},
-    fontSize: 15,
-    styleOverride: globalStyles.fontRegular,
-  },
-  BodySmallWallet: {
-    colorForBackground: {...whiteNegative, positive: globalColors.purple},
-    fontSize: 15,
-    styleOverride: globalStyles.fontRegular,
-  },
-  BodyTiny: {
-    colorForBackground: {
-      ...whiteNegative,
-      positive: globalColors.black_50,
-    },
-    fontSize: 13,
-    styleOverride: globalStyles.fontRegular,
-  },
-  BodyTinyBold: {
-    colorForBackground: {
-      ...whiteNegative,
-      positive: globalColors.black_50,
-    },
-    fontSize: 13,
-    styleOverride: globalStyles.fontBold,
-  },
-  BodyTinyExtrabold: {
-    colorForBackground: {
-      ...whiteNegative,
-      positive: globalColors.black_50,
-    },
-    fontSize: 13,
-    styleOverride: globalStyles.fontExtrabold,
-  },
-  BodyTinyLink: {
-    colorForBackground: {
-      ...whiteNegative,
-      positive: globalColors.black_50,
-    },
-    fontSize: 13,
-    isLink: true,
-    styleOverride: globalStyles.fontRegular,
-  },
-  BodyTinySemibold: {
-    colorForBackground: {
-      ...whiteNegative,
-      positive: globalColors.black_50,
-    },
-    fontSize: 13,
-    styleOverride: globalStyles.fontSemibold,
-  },
-  BodyTinySemiboldItalic: {
-    colorForBackground: {
-      ...whiteNegative,
-      positive: globalColors.black_50,
-    },
-    fontSize: 13,
-    styleOverride: {
-      ...globalStyles.fontSemibold,
-      fontStyle: 'italic',
-    },
-  },
-  Header: {
-    colorForBackground: whiteNegative,
-    fontSize: 20,
-    styleOverride: globalStyles.fontBold,
-  },
-  HeaderBig: {
-    colorForBackground: whiteNegative,
-    fontSize: 28,
-    styleOverride: globalStyles.fontBold,
-  },
-  HeaderBigExtrabold: {
-    colorForBackground: whiteNegative,
-    fontSize: 28,
-    styleOverride: globalStyles.fontExtrabold,
-  },
-  HeaderExtrabold: {
-    colorForBackground: whiteNegative,
-    fontSize: 20,
-    styleOverride: globalStyles.fontExtrabold,
-  },
-  HeaderItalic: {
-    colorForBackground: whiteNegative,
-    fontSize: 20,
-    styleOverride: {
-      ...globalStyles.fontBold,
-      fontStyle: 'italic',
-    },
-  },
-  HeaderLink: {
-    colorForBackground: _blueLink,
-    fontSize: 20,
-    isLink: true,
-    styleOverride: globalStyles.fontBold,
-  },
-  Terminal: {
-    colorForBackground: {
-      negative: globalColors.blueDarker,
-      positive: globalColors.blueLighter,
-    },
-    fontSize: 15,
-    styleOverride: {
-      ...globalStyles.fontTerminal,
-      lineHeight: 20,
-    },
-  },
-  TerminalComment: {
-    colorForBackground: {
-      negative: globalColors.blueLighter_40,
-      positive: globalColors.blueLighter_40,
-    },
-    fontSize: 15,
-    styleOverride: {
-      ...globalStyles.fontTerminal,
-      lineHeight: 20,
-    },
-  },
-  TerminalEmpty: {
-    colorForBackground: {
-      negative: globalColors.blueLighter_40,
-      positive: globalColors.blueLighter_40,
-    },
-    fontSize: 15,
-    styleOverride: {
-      ...globalStyles.fontTerminal,
-      height: 20,
-      lineHeight: 20,
-    },
-  },
-  TerminalInline: {
-    colorForBackground: {
-      negative: globalColors.blueDarker,
-      positive: globalColors.blueDarker,
-    },
-    fontSize: 15,
-    styleOverride: {
-      ...globalStyles.fontTerminal,
-      backgroundColor: globalColors.blueLighter2,
-      borderRadius: 2,
-      height: 20,
-      lineHeight: 20,
-      padding: 2,
-    },
-  },
->>>>>>> defd5119
 }
 
-const metaData = (): {[K in TextType]: MetaType} => {
+let _darkMetaData: {[K in TextType]: MetaType} | undefined
+let _lightMetaData: {[K in TextType]: MetaType} | undefined
+
+export const metaData = (): {[K in TextType]: MetaType} => {
   if (isDarkMode()) {
     _darkMetaData = _darkMetaData || _metaData()
     return _darkMetaData
@@ -646,5 +362,4 @@
     _lightMetaData = _lightMetaData || _metaData()
     return _lightMetaData
   }
-}
-export {defaultColor, fontSizeToSizeStyle, lineClamp, metaData}+}