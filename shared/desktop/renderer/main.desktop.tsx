// Entry point to the chrome part of the app
import '../../util/user-timings'
import Main from '../../app/main.desktop'
// order of the above 2 must NOT change. needed for patching / hot loading to be correct
import * as NotificationsGen from '../../actions/notifications-gen'
import * as React from 'react'
import * as ConfigGen from '../../actions/config-gen'
import ReactDOM from 'react-dom'
import RemoteProxies from '../remote/proxies.desktop'
import Root from './container.desktop'
import configureStore from '../../store/configure-store'
import * as SafeElectron from '../../util/safe-electron.desktop'
import {makeEngine} from '../../engine'
import {disable as disableDragDrop} from '../../util/drag-drop'
import {merge} from 'lodash-es'
import {setupContextMenu} from '../app/menu-helper.desktop'
import flags from '../../util/feature-flags'
import {dumpLogs} from '../../actions/platform-specific/index.desktop'
import {initDesktopStyles} from '../../styles/index.desktop'

// Top level HMR accept
if (module.hot) {
  module.hot.accept()
}

let _store

function setupStore() {
  let store = _store
  let runSagas
  if (!_store) {
    const configured = configureStore()
    store = configured.store
    runSagas = configured.runSagas

    _store = store
    if (__DEV__ && flags.admin) {
      // @ts-ignore codemode issue
      window.DEBUGStore = _store
    }
  }

  return {runSagas, store}
}

function setupApp(store, runSagas) {
  disableDragDrop()
  const eng = makeEngine(store.dispatch, store.getState)
  runSagas && runSagas()
  eng.sagasAreReady()

  setupContextMenu(SafeElectron.getRemote().getCurrentWindow())

  // Listen for the menubarWindowID
  SafeElectron.getIpcRenderer().on('updateMenubarWindowID', (event, id) => {
    store.dispatch(ConfigGen.createUpdateMenubarWindowID({id}))
  })

  SafeElectron.getIpcRenderer().on('dispatchAction', (event, action) => {
    // we MUST convert this else we'll run into issues with redux. See https://github.com/rackt/redux/issues/830
    // This is because this is touched due to the remote proxying. We get a __proto__ which causes the _.isPlainObject check to fail. We use
    // _.merge() to get a plain object back out which we can send
    setImmediate(() => {
      try {
        store.dispatch(merge({}, action))
      } catch (_) {}
    })
  })

  SafeElectron.getIpcRenderer().send('mainWindowWantsMenubarWindowID')

  // See if we're connected, and try starting keybase if not
  setImmediate(() => {
    if (!eng.hasEverConnected()) {
      SafeElectron.getIpcRenderer().send('kb-service-check')
    }
  })

  // After a delay dump logs in case some startup stuff happened
  setTimeout(() => {
    dumpLogs()
  }, 5 * 1000)

  // Run installer
  SafeElectron.getIpcRenderer().on('installed', (event, message) => {
    store.dispatch(ConfigGen.createInstallerRan())
  })
  SafeElectron.getIpcRenderer().send('install-check')

  // Handle notifications from the service
  store.dispatch(NotificationsGen.createListenForNotifications())

  // Check for a startup URL
<<<<<<< HEAD
  SafeElectron.getIpcRenderer().send('launchStartupURLIfPresent')
=======
  SafeElectron.getIpcRenderer().send('reduxLaunched')
>>>>>>> a454a747
}

const FontLoader = () => (
  <div style={{height: 0, overflow: 'hidden', width: 0}}>
    <p style={{fontFamily: 'kb'}}>kb</p>
    <p style={{fontFamily: 'Source Code Pro', fontWeight: 500}}>source code pro 500</p>
    <p style={{fontFamily: 'Source Code Pro', fontWeight: 600}}>source code pro 600</p>
    <p style={{fontFamily: 'Keybase', fontWeight: 400}}>keybase 400</p>
    <p style={{fontFamily: 'Keybase', fontStyle: 'italic', fontWeight: 400}}>keybase 400 i</p>
    <p style={{fontFamily: 'Keybase', fontWeight: 600}}>keybase 600</p>
    <p style={{fontFamily: 'Keybase', fontStyle: 'italic', fontWeight: 600}}>keybase 600 i</p>
    <p style={{fontFamily: 'Keybase', fontWeight: 700}}>keybase 700</p>
    <p style={{fontFamily: 'Keybase', fontStyle: 'italic', fontWeight: 700}}>keybase 700 i</p>
  </div>
)

function render(store, MainComponent) {
  const root = document.getElementById('root')
  if (!root) {
    throw new Error('No root element?')
  }
  ReactDOM.render(
    <Root store={store}>
      <div style={{display: 'flex', flex: 1}}>
        <RemoteProxies />
        <FontLoader />
        <MainComponent />
      </div>
    </Root>,
    root
  )
}

function setupHMR(store) {
  const accept = module.hot && module.hot.accept
  if (!accept) {
    return
  }

  const refreshMain = () => {
    try {
      const NewMain = require('../../app/main.desktop').default
      render(store, NewMain)
    } catch (_) {}
  }

  accept(['../../app/main.desktop'], refreshMain)
  accept('../../common-adapters/index.js', () => {})
}

function load() {
  if (global.DEBUGLoaded) {
    // only load once
    console.log('Bail on load() on HMR')
    return
  }
  global.DEBUGLoaded = true
  initDesktopStyles()
  const {store, runSagas} = setupStore()
  setupApp(store, runSagas)
  setupHMR(store)
  render(store, Main)
}

load()<|MERGE_RESOLUTION|>--- conflicted
+++ resolved
@@ -91,11 +91,7 @@
   store.dispatch(NotificationsGen.createListenForNotifications())
 
   // Check for a startup URL
-<<<<<<< HEAD
-  SafeElectron.getIpcRenderer().send('launchStartupURLIfPresent')
-=======
   SafeElectron.getIpcRenderer().send('reduxLaunched')
->>>>>>> a454a747
 }
 
 const FontLoader = () => (
