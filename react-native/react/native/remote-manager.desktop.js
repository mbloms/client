--- conflicted
+++ resolved
@@ -8,16 +8,13 @@
 // $FlowIssue platform files
 import RemoteComponent from './remote-component'
 
+import type {TrackerState} from '../reducers/tracker'
+
 export type RemoteManagerProps = {
   registerIdentifyUi: () => void,
   onCloseFromHeader: () => void,
   trackerServerStarted: boolean,
-<<<<<<< HEAD
-  trackerServerActive: boolean,
-  trackerClosed: boolean
-=======
-  trackers: any
->>>>>>> 0b28333e
+  trackers: {[key: string]: TrackerState}
 }
 
 class RemoteManager extends Component {
